--- conflicted
+++ resolved
@@ -33,29 +33,11 @@
     'z_slice',
 }
 
-SEGMENTATION_INFERENCE = {
-    'raw_dirs',
-    'supp_dirs',
-    'validation_dirs',
-    'network',
-    'weights',
-    'gpu_ids',
-    'fov',
-    'channels',
-
-    'num_classes',
-    'window_size',
-    'batch_size',
-    'num_pred_rnd',
-    'seg_val_cat'
-}
-
 PATCH = {
     'raw_dirs',
     'supp_dirs',
     'channels',
     'fov',
-
     'num_cpus',
     'window_size',
     'save_fig',
@@ -64,11 +46,9 @@
     'min_length'
 }
 
-# change this to "latent encoding" or similar
-LATENT_ENCODING = {
-    'raw_dirs',
-    'supp_dirs',
-<<<<<<< HEAD
+INFERENCE = {
+    'raw_dirs',
+    'supp_dirs',
     'val_dirs',
     'network',
     'network_width',
@@ -94,32 +74,26 @@
     'supp_dirs',
     'val_dirs',
     'model',
-=======
->>>>>>> f9baeaac
     'weights',
     'save_output',
     'gpu_ids',
     'num_workers',
     'fov',
-    'patch_type',
-
     'channels',
     'channel_mean',
     'channel_std',
-
-    'network',
     'num_classes',
-    'num_hiddens',
-    'num_residual_hiddens',
-    'num_embeddings',
-    'commitment_cost',
+    'window_size',
+    'batch_size',
+    'num_pred_rnd',
+    'seg_val_cat'
 }
 
 DIM_REDUCTION = {
     'input_dirs',
     'output_dirs',
-    'weights_dir',
     'file_name_prefixes',
+    'weights_dirs',
     'fit_model',
     'conditions'
 }
@@ -128,7 +102,6 @@
     'raw_dirs',
     'supp_dirs',
     'weights_dirs',
-
     'network',
     'network_width',
     'num_inputs',
@@ -144,7 +117,6 @@
     'channels',
     'channel_mean',
     'channel_std',
-
     'commitment_cost',
     'n_epochs',
     'learn_rate',
@@ -180,15 +152,9 @@
         # easy way to assign attributes to each category
         # self.files = Object()
         self.preprocess = Object()
-        self.segmentation = Object()
-        self.segmentation.inference = Object()
         self.patch = Object()
-<<<<<<< HEAD
         self.inference = Object()
         self.segmentation = Object()
-=======
-        self.latent_encoding = Object()
->>>>>>> f9baeaac
         self.dim_reduction = Object()
         self.training = Object()
 
@@ -196,8 +162,8 @@
         with open(yml_config, 'r') as f:
             self.config = yaml.load(f)
 
+            # self._parse_files()
             self._parse_preprocessing()
-            self._parse_segmentation()
             self._parse_patch()
             self._parse_inference()
             self._parse_segmentation()
@@ -211,13 +177,6 @@
             else:
                 log.warning(f"yaml PREPROCESS config field {key} is not recognized")
 
-    def _parse_segmentation(self):
-        for key, value in self.config['segmentation_inference'].items():
-            if key in SEGMENTATION_INFERENCE:
-                setattr(self.segmentation.inference, key, value)
-            else:
-                log.warning(f"yaml SEGMENTATION config field {key} is not recognized")
-
     def _parse_patch(self):
         for key, value in self.config['patch'].items():
             if key in PATCH:
@@ -226,11 +185,11 @@
                 log.warning(f"yaml PATCH config field {key} is not recognized")
 
     def _parse_inference(self):
-        for key, value in self.config['latent_encoding'].items():
-            if key in LATENT_ENCODING:
-                setattr(self.latent_encoding, key, value)
-            else:
-                log.warning(f"yaml LATENT_ENCODING config field {key} is not recognized")
+        for key, value in self.config['inference'].items():
+            if key in INFERENCE:
+                setattr(self.inference, key, value)
+            else:
+                log.warning(f"yaml INFERENCE config field {key} is not recognized")
 
     def _parse_segmentation(self):
         for key, value in self.config['segmentation'].items():
