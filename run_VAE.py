--- conflicted
+++ resolved
@@ -33,11 +33,7 @@
     weights = config_.latent_encoding.weights
     # channels = config_.inference.channels
     # network = config_.inference.model
-<<<<<<< HEAD
     gpu_id = config_.latent_encoding.gpu_ids
-=======
-    gpu_ids = config_.inference.gpu_ids
->>>>>>> afc101b3
 
     # assert len(channels) > 0, "At least one channel must be specified"
 
