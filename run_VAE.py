from pipeline.patch_VAE import assemble_VAE, process_VAE, trajectory_matching
from run_dim_reduction import process_PCA_hcs
from torch.multiprocessing import Pool, Queue, Process
import torch.multiprocessing as mp
import os
import argparse


class Worker(Process):
    def __init__(self, inputs, gpuid=0, method='assemble'):
        super().__init__()
        self.gpuid = gpuid
        self.inputs = inputs
        self.method = method

    def run(self):
        if self.method == 'assemble':
            assemble_VAE(*self.inputs)
        elif self.method == 'process':
<<<<<<< HEAD
            process_VAE(self.inputs, save_ouput=True)
        elif self.method == 'pca':
            process_PCA_hcs(self.inputs)
=======
            process_VAE(*self.inputs)
        elif self.method == 'pca':
            pass
            #process_PCA(*self.inputs)
>>>>>>> e8dfa89f
        elif self.method == 'trajectory_matching':
            trajectory_matching(*self.inputs)


def main(arguments_):

    inputs = arguments_.raw
    outputs = arguments_.supplementary
    weights = arguments_.weights
    method = arguments_.method
<<<<<<< HEAD
    gpu = arguments_.gpu
=======
    channels = arguments_.channels
    assert len(channels) > 0, "At least one channel must be specified"
>>>>>>> e8dfa89f

    # assemble needs raw (write file_paths/static_patches/adjusted_patches), and supp (read site-supps)
    if arguments_.method == 'assemble':
        if not arguments_.raw:
            raise AttributeError("raw directory must be specified when method = assemble")
        if not arguments_.supplementary:
            raise AttributeError("supplementary directory must be specified when method = assemble")

    # process and pca needs raw (load _file_paths), and target (torch weights)
    elif arguments_.method == 'process' or arguments_.method == 'pca':
        if not arguments_.raw:
            raise AttributeError("raw directory must be specified when method = process / pca")
        if type(weights) is not list:
            weights = [weights]
        if not weights:
            raise AttributeError("pytorch VQ-VAE weights path must be specified when method = process / pca")

    # trajectory matching needs raw (load file_paths, write trajectories), supp (load cell_traj)
    elif arguments_.method == 'trajectory_matching':
        if not arguments_.raw:
            raise AttributeError("raw directory must be specified when method = trajectory_matching")
        if not arguments_.supplementary:
            raise AttributeError("supplementary directory must be specified when method = trajectory_matching")

    if arguments_.fov:
        sites = arguments_.fov
    else:
        # get all "XX-SITE_#" identifiers in raw data directory
        img_names = [file for file in os.listdir(inputs) if (file.endswith(".npy")) & ('_NN' not in file)]
        sites = [os.path.splitext(img_name)[0] for img_name in img_names]
        sites = list(set(sites))

    wells = set(s[:2] for s in sites)
    mp.set_start_method('spawn', force=True)
    os.environ["CUDA_DEVICE_ORDER"] = "PCI_BUS_ID"
    os.environ['CUDA_VISIBLE_DEVICES'] = str(gpu)
    print("CUDA_VISIBLE_DEVICES=" + os.environ["CUDA_VISIBLE_DEVICES"])
    for i, well in enumerate(wells):
<<<<<<< HEAD
        for weight in weights:
            print('Encoding using model {}'.format(weight))
            well_sites = [s for s in sites if s[:2] == well]
            # print(well_sites)
            args = (inputs, outputs, weight, well_sites)
            p = Worker(args, gpuid=gpu, method=method)
            p.start()
            p.join()
=======
        well_sites = [s for s in sites if s[:2] == well]
        print(well_sites)        
        args = (inputs, outputs, channels, weights, well_sites)
        p = Worker(args, gpuid=i, method=method)
        p.start()
        p.join()
>>>>>>> e8dfa89f


def parse_args():
    """
    Parse command line arguments for CLI.

    :return: namespace containing the arguments passed.
    """
    parser = argparse.ArgumentParser()

    parser.add_argument(
        '-r', '--raw',
        type=str,
        required=False,
        help="Path to the folder for raw inputs (multipage-tiff file of format [t, x, y]) and summary results",
    )
    parser.add_argument(
        '-s', '--supplementary',
        type=str,
        required=False,
        help="Path to the folder for supplementary results",
    )
    parser.add_argument(
        '-m', '--method',
        type=str,
        required=True,
        choices=['assemble', 'process', 'pca', 'trajectory_matching'],
        default='assemble',
        help="Method: one of 'assemble', 'process', 'pca' or 'trajectory_matching'",
    )
    parser.add_argument(
        '-f', '--fov',
        type=lambda s: [str(item.strip(' ').strip("'")) for item in s.split(',')],
        required=False,
        help="list of field-of-views to process (subfolders in raw data directory)",
    )
    parser.add_argument(
        '-c', '--channels',
        type=lambda s: [int(item.strip(' ').strip("'")) for item in s.split(',')],
        required=False,
        default=[0, 1], # Assuming two channels by default
        help="comma-delimited list of channel indices (e.g. 1,2,3)",
    )
    parser.add_argument(
        '-w', '--weights',
        nargs='+',
        default=[],
        type=str,
        required=False,
        help="Path to directories containing VQ-VAE model weights or PCA weights",
    )
    parser.add_argument(
        '-g', '--gpu',
        type=int,
        required=False,
        default=0,
        help="ID of the GPU to use",
    )
    return parser.parse_args()


if __name__ == '__main__':
    arguments = parse_args()
    main(arguments)<|MERGE_RESOLUTION|>--- conflicted
+++ resolved
@@ -17,16 +17,10 @@
         if self.method == 'assemble':
             assemble_VAE(*self.inputs)
         elif self.method == 'process':
-<<<<<<< HEAD
-            process_VAE(self.inputs, save_ouput=True)
+            process_VAE(*self.inputs, save_ouput=True)
         elif self.method == 'pca':
-            process_PCA_hcs(self.inputs)
-=======
-            process_VAE(*self.inputs)
-        elif self.method == 'pca':
+            # process_PCA_hcs(self.inputs)
             pass
-            #process_PCA(*self.inputs)
->>>>>>> e8dfa89f
         elif self.method == 'trajectory_matching':
             trajectory_matching(*self.inputs)
 
@@ -37,12 +31,9 @@
     outputs = arguments_.supplementary
     weights = arguments_.weights
     method = arguments_.method
-<<<<<<< HEAD
-    gpu = arguments_.gpu
-=======
     channels = arguments_.channels
     assert len(channels) > 0, "At least one channel must be specified"
->>>>>>> e8dfa89f
+    gpu = arguments_.gpu
 
     # assemble needs raw (write file_paths/static_patches/adjusted_patches), and supp (read site-supps)
     if arguments_.method == 'assemble':
@@ -81,23 +72,13 @@
     os.environ['CUDA_VISIBLE_DEVICES'] = str(gpu)
     print("CUDA_VISIBLE_DEVICES=" + os.environ["CUDA_VISIBLE_DEVICES"])
     for i, well in enumerate(wells):
-<<<<<<< HEAD
         for weight in weights:
             print('Encoding using model {}'.format(weight))
             well_sites = [s for s in sites if s[:2] == well]
-            # print(well_sites)
-            args = (inputs, outputs, weight, well_sites)
+            args = (inputs, outputs, channels, weight, well_sites)
             p = Worker(args, gpuid=gpu, method=method)
             p.start()
             p.join()
-=======
-        well_sites = [s for s in sites if s[:2] == well]
-        print(well_sites)        
-        args = (inputs, outputs, channels, weights, well_sites)
-        p = Worker(args, gpuid=i, method=method)
-        p.start()
-        p.join()
->>>>>>> e8dfa89f
 
 
 def parse_args():
