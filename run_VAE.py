from pipeline.patch_VAE import assemble_VAE, process_VAE, trajectory_matching
from SingleCellPatch.extract_patches import get_im_sites
from torch.multiprocessing import Pool, Queue, Process
import torch.multiprocessing as mp
import os, sys
import argparse

from configs.config_reader import YamlReader


class Worker(Process):
    def __init__(self, inputs, gpuid=0, method='assemble'):
        super().__init__()
        self.gpuid = gpuid
        self.inputs = inputs
        self.method = method

    def run(self):
        # TODO: get different keyword args for each module from the config file
        if self.method == 'assemble':
            assemble_VAE(*self.inputs, patch_type='mat')
        elif self.method == 'process':
            process_VAE(*self.inputs)
        elif self.method == 'trajectory_matching':
            trajectory_matching(*self.inputs)


def main(method_, raw_dir_, supp_dir_, config_):
    method = method_

    inputs = raw_dir_
    outputs = supp_dir_
    weights = config_.inference.weights
    # channels = config_.inference.channels
    # network = config_.inference.model
    gpu_id = config_.inference.gpu_id

    # assert len(channels) > 0, "At least one channel must be specified"

    # todo file path checks can be done earlier
    # assemble needs raw (write file_paths/static_patches/adjusted_patches), and supp (read site-supps)
    if method == 'assemble':
        if not inputs:
            raise AttributeError("raw directory must be specified when method = assemble")
        if not outputs:
            raise AttributeError("supplementary directory must be specified when method = assemble")

    # process needs raw (load _file_paths), and target (torch weights)
    elif method == 'process':
        if not inputs:
            raise AttributeError("raw directory must be specified when method = process")
        # if type(weights) is not list:
        #     weights = [weights]
        if not weights:
            raise AttributeError("pytorch VQ-VAE weights path must be specified when method = process")

    # trajectory matching needs raw (load file_paths, write trajectories), supp (load cell_traj)
    elif method == 'trajectory_matching':
        if not inputs:
            raise AttributeError("raw directory must be specified when method = trajectory_matching")
        if not outputs:
            raise AttributeError("supplementary directory must be specified when method = trajectory_matching")

    if config_.inference.fov:
        sites = config_.inference.fov
    else:
        # get all "XX-SITE_#" identifiers in raw data directory
        sites = get_im_sites(inputs)

    wells = set(s[:2] for s in sites)
    mp.set_start_method('spawn', force=True)
    os.environ["CUDA_DEVICE_ORDER"] = "PCI_BUS_ID"
    os.environ['CUDA_VISIBLE_DEVICES'] = str(gpu_id)
    print("CUDA_VISIBLE_DEVICES=" + os.environ["CUDA_VISIBLE_DEVICES"])
    for i, well in enumerate(wells):
        # don't batch weights here
        # for weight in weights:
        # print('Encoding using model {}'.format(weight))
        well_sites = [s for s in sites if s[:2] == well]
        # args = (inputs, outputs, channels, weights, well_sites, network)
        args = (inputs, outputs, well_sites, config_)
        p = Worker(args, gpuid=gpu_id, method=method)
        p.start()
        p.join()


def parse_args():
    """
    Parse command line arguments for CLI.

    :return: namespace containing the arguments passed.
    """
    parser = argparse.ArgumentParser()

    parser.add_argument(
        '-m', '--method',
        type=str,
        required=True,
        choices=['assemble', 'process', 'trajectory_matching'],
        default='assemble',
        help="Method: one of 'assemble', 'process' or 'trajectory_matching'",
    )
    parser.add_argument(
        '-c', '--config',
        type=str,
<<<<<<< HEAD
        required=False,
        default='VQ_VAE_z16',
        help="Network to run inference",
    )

    parser.add_argument(
        '-f', '--fov',
        type=lambda s: [str(item.strip(' ').strip("'")) for item in s.split(',')],
        required=False,
        help="list of field-of-views to process (subfolders in raw data directory)",
    )
    parser.add_argument(
        '-c', '--channels',
        type=lambda s: [int(item.strip(' ').strip("'")) for item in s.split(',')],
        required=False,
        default=[0, 1], # Assuming two channels by default
        help="comma-delimited list of channel indices (e.g. 1,2,3)",
    )
    parser.add_argument(
        '-w', '--weights',
        nargs='+',
        default=[None],
        type=str,
        required=False,
        help="Path to directories containing VQ-VAE model weights",
    )
    parser.add_argument(
        '-g', '--gpu',
        type=int,
        required=False,
        default=0,
        help="ID of the GPU to use",
=======
        required=True,
        help='path to yaml configuration file'
>>>>>>> 347b1e6f
    )
    return parser.parse_args()


if __name__ == '__main__':
    arguments = parse_args()
    config = YamlReader()
    config.read_config(arguments.config)

    # batch run
    for (raw_dir, supp_dir) in list(zip(config.inference.raw_dirs, config.inference.supp_dirs)):
        main(arguments.method, raw_dir, supp_dir, config)<|MERGE_RESOLUTION|>--- conflicted
+++ resolved
@@ -4,7 +4,6 @@
 import torch.multiprocessing as mp
 import os, sys
 import argparse
-
 from configs.config_reader import YamlReader
 
 
@@ -16,9 +15,9 @@
         self.method = method
 
     def run(self):
-        # TODO: get different keyword args for each module from the config file
         if self.method == 'assemble':
-            assemble_VAE(*self.inputs, patch_type='mat')
+            assemble_VAE(*self.inputs)
+            # assemble_VAE(*self.inputs, patch_type='mat')
         elif self.method == 'process':
             process_VAE(*self.inputs)
         elif self.method == 'trajectory_matching':
@@ -73,15 +72,19 @@
     os.environ['CUDA_VISIBLE_DEVICES'] = str(gpu_id)
     print("CUDA_VISIBLE_DEVICES=" + os.environ["CUDA_VISIBLE_DEVICES"])
     for i, well in enumerate(wells):
-        # don't batch weights here
-        # for weight in weights:
-        # print('Encoding using model {}'.format(weight))
         well_sites = [s for s in sites if s[:2] == well]
-        # args = (inputs, outputs, channels, weights, well_sites, network)
         args = (inputs, outputs, well_sites, config_)
         p = Worker(args, gpuid=gpu_id, method=method)
         p.start()
         p.join()
+
+        # for weight in weights:
+        #     print('Encoding using model {}'.format(weight))
+        #     well_sites = [s for s in sites if s[:2] == well]
+        #     args = (inputs, outputs, channels, weight, well_sites, network)
+        #     p = Worker(args, gpuid=gpu, method=method)
+        #     p.start()
+        #     p.join()
 
 
 def parse_args():
@@ -93,6 +96,18 @@
     parser = argparse.ArgumentParser()
 
     parser.add_argument(
+        '-r', '--raw',
+        type=str,
+        required=False,
+        help="Path to the folder for raw inputs (multipage-tiff file of format [t, x, y]) and summary results",
+    )
+    parser.add_argument(
+        '-s', '--supplementary',
+        type=str,
+        required=False,
+        help="Path to the folder for supplementary results",
+    )
+    parser.add_argument(
         '-m', '--method',
         type=str,
         required=True,
@@ -103,43 +118,8 @@
     parser.add_argument(
         '-c', '--config',
         type=str,
-<<<<<<< HEAD
-        required=False,
-        default='VQ_VAE_z16',
-        help="Network to run inference",
-    )
-
-    parser.add_argument(
-        '-f', '--fov',
-        type=lambda s: [str(item.strip(' ').strip("'")) for item in s.split(',')],
-        required=False,
-        help="list of field-of-views to process (subfolders in raw data directory)",
-    )
-    parser.add_argument(
-        '-c', '--channels',
-        type=lambda s: [int(item.strip(' ').strip("'")) for item in s.split(',')],
-        required=False,
-        default=[0, 1], # Assuming two channels by default
-        help="comma-delimited list of channel indices (e.g. 1,2,3)",
-    )
-    parser.add_argument(
-        '-w', '--weights',
-        nargs='+',
-        default=[None],
-        type=str,
-        required=False,
-        help="Path to directories containing VQ-VAE model weights",
-    )
-    parser.add_argument(
-        '-g', '--gpu',
-        type=int,
-        required=False,
-        default=0,
-        help="ID of the GPU to use",
-=======
         required=True,
         help='path to yaml configuration file'
->>>>>>> 347b1e6f
     )
     return parser.parse_args()
 
