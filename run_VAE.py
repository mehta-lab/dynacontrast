--- conflicted
+++ resolved
@@ -30,12 +30,10 @@
 
     inputs = raw_dir_
     outputs = supp_dir_
-    weights = config_.latent_encoding.weights
+    weights = config_.inference.weights
     # channels = config_.inference.channels
     # network = config_.inference.model
-    # gpu_id = config_.latent_encoding.gpu_ids
-    gpus = config_.latent_encoding.gpu_ids
-    gpu_count = len(gpus)
+    gpu_ids = config_.inference.gpu_ids
 
     # assert len(channels) > 0, "At least one channel must be specified"
 
@@ -61,35 +59,20 @@
         if not outputs:
             raise AttributeError("supplementary directory must be specified when method = trajectory_matching")
 
-    if config_.latent_encoding.fov:
-        sites = config_.latent_encoding.fov
+    if config_.inference.fov:
+        sites = config_.inference.fov
     else:
         # get all "XX-SITE_#" identifiers in raw data directory
         sites = get_im_sites(inputs)
 
     wells = set(s[:2] for s in sites)
     mp.set_start_method('spawn', force=True)
-
-    # os.environ["CUDA_DEVICE_ORDER"] = "PCI_BUS_ID"
-    # os.environ['CUDA_VISIBLE_DEVICES'] = ','.join([str(i) for i in gpu_ids])
-    # print("CUDA_VISIBLE_DEVICES=" + os.environ["CUDA_VISIBLE_DEVICES"])
     for i, well in enumerate(wells):
         well_sites = [s for s in sites if s[:2] == well]
         args = (inputs, outputs, well_sites, config_)
-        gpu_idx = i % gpu_count
-        gpu_id = gpus[gpu_idx]
-        p = Worker(args, gpuid=gpu_id, method=method)
+        p = Worker(args, gpuid=gpu_ids[0], method=method)
         p.start()
         p.join()
-
-        # for weight in weights:
-        #     print('Encoding using model {}'.format(weight))
-        #     well_sites = [s for s in sites if s[:2] == well]
-        #     args = (inputs, outputs, channels, weight, well_sites, network)
-        #     p = Worker(args, gpuid=gpu, method=method)
-        #     p.start()
-        #     p.join()
-
 
 def parse_args():
     """
@@ -125,12 +108,7 @@
     else:
         weights = config.inference.weights
     # batch run
-<<<<<<< HEAD
     for (raw_dir, supp_dir) in zip(config.inference.raw_dirs, config.inference.supp_dirs):
         for weight in weights:
             config.inference.weights = weight
-            main(arguments.method, raw_dir, supp_dir, config)
-=======
-    for (raw_dir, supp_dir) in list(zip(config.latent_encoding.raw_dirs, config.latent_encoding.supp_dirs)):
-        main(arguments.method, raw_dir, supp_dir, config)
->>>>>>> f9baeaac
+            main(arguments.method, raw_dir, supp_dir, config)