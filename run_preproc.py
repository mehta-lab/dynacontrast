
# 1. check input: (n_frames * 2048 * 2048 * 2) channel 0 - phase, channel 1 - retardance
# 2. adjust channel range
#     a. phase: 32767 plus/minus 1600~2000
#     b. retardance: 1400~1600 plus/minus 1500~1800
# 3. save as '$SITE_NAME.npy' numpy array, dtype=uint16

from pipeline.preprocess import write_raw_to_npy
import os
<<<<<<< HEAD
=======
import fnmatch
import re

>>>>>>> 42992b5c
import argparse
from configs.config_reader import YamlReader
import logging
log = logging.getLogger(__name__)


def main(input_, output_, config_):
    """
    Using supplied config file parameters, prepare specified datasets for downstream analysis

    :param input_: str
        Path to a single experiment
    :param output_: str
        Path to output directory for prepared datasets
    :param config_: YamlReader
        YamlReader object containing parsed configuration values
    :return:
    """

    chans = config_.preprocess.channels
    multi = config_.preprocess.multipage
    z_slice = config_.preprocess.z_slice
<<<<<<< HEAD
    pos_dir = config_.preprocess.pos_dir

    if config_.preprocess.fov == 'all':
        if pos_dir:
            # assume all subdirectories are site/FOVs
            sites = [site for site in os.listdir(input_) if os.path.isdir(os.path.join(input_, site))]
        else:
            # parse positions from file name img_{channel}_t###_p###_z###.tif
            im_names = [fname for fname in os.listdir(input_) if 'im' in fname]
            sites = [im_name.split("_")[3] for im_name in im_names]
    else:
        sites = config_.preprocess.fov
=======
    fovs = config_.preprocess.fov

    # === build list or dict of all sites we wish to process ===

    # positions are identified by subfolder names
    if config_.preprocess.pos_dir:
        log.info("pos dir, identifying all subfolders")
        if fovs == 'all':
            sites = [site for site in os.listdir(input_) if os.path.isdir(os.path.join(input_, site))]
        elif type(fovs) is list:
            sites = [site for site in os.listdir(input_) if os.path.isdir(os.path.join(input_, site)) and site in fovs]
        else:
            raise NotImplementedError("FOV subfolder expected, or preprocess FOVs must be 'all' or list of positions")

    # positions are identified by indicies
    # assume files have name structure "t###_p###_z###"
    elif not config_.preprocess.pos_dir:
        log.info("no pos dir, identifiying all files")
        sites = {}
        all_files = [f for f in os.listdir(input_)
                     if os.path.isfile(os.path.join(input_, f)) and '_p' in f and '.tif' in f]

        if fovs == 'all':
            log.info("fovs = all, looping ")
            # for every position index in the file, assign the image to a dict key
            while all_files:
                pos = [int(p_idx.strip('p')) for p_idx in all_files[0].split('_') if 'p' in p_idx][0]
                if not pos:
                    all_files.pop(0)
                if pos in sites.keys():
                    sites[pos].append(os.path.join(input_, all_files.pop(0)))
                else:
                    sites[pos] = [os.path.join(input_, all_files.pop(0))]

        elif type(fovs) is list:
            for fov in fovs:
                sites[fov] = [os.path.join(input_, f) for f in sorted(fnmatch.filter(all_files, f'*p{fov:03d}*'))]
        else:
            raise NotImplementedError("FOV index expected, or preprocess FOVs must be 'all' or list of positions")
    else:
        raise NotImplementedError("pos_dir must be boolean True/False")
>>>>>>> 42992b5c

    # write sites
    for site in sorted(sites):
        if not os.path.exists(output_):
            os.makedirs(output_)

<<<<<<< HEAD
        try:
            print(f"writing {site} to {output_}", flush=True)
            write_raw_to_npy(input_, site, output_, chans, multipage=multi, z_slice=z_slice, pos_dir=pos_dir)
        except Exception as e:
            print("\terror in writing {}. {}".format(site, e), flush=True)
=======
        # site represents a position folder
        if type(site) is str:
            s_list = [os.path.join(input_, site, f) for f in sorted(os.listdir(os.path.join(input_, site)))]

        # site represents a position index
        elif type(site) is int:
            s_list = sites[site]
        else:
            log.warning(f"no files found for position = {site}")
            continue

        write_raw_to_npy(site, s_list, output_, chans, z_slice, multipage=multi)
>>>>>>> 42992b5c


def parse_args():
    """
    Parse command line arguments for CLI.

    :return: namespace containing the arguments passed.
    """
    parser = argparse.ArgumentParser()
    parser.add_argument(
        '-c', '--config',
        type=str,
        required=True,
        help='path to yaml configuration file'
    )

    return parser.parse_args()


if __name__ == '__main__':
    arguments = parse_args()
    config = YamlReader()
    config.read_config(arguments.config)

    for (src, target) in list(zip(config.preprocess.image_dirs, config.preprocess.target_dirs)):
        main(src, target, config)
<|MERGE_RESOLUTION|>--- conflicted
+++ resolved
@@ -7,12 +7,9 @@
 
 from pipeline.preprocess import write_raw_to_npy
 import os
-<<<<<<< HEAD
-=======
 import fnmatch
 import re
 
->>>>>>> 42992b5c
 import argparse
 from configs.config_reader import YamlReader
 import logging
@@ -35,20 +32,6 @@
     chans = config_.preprocess.channels
     multi = config_.preprocess.multipage
     z_slice = config_.preprocess.z_slice
-<<<<<<< HEAD
-    pos_dir = config_.preprocess.pos_dir
-
-    if config_.preprocess.fov == 'all':
-        if pos_dir:
-            # assume all subdirectories are site/FOVs
-            sites = [site for site in os.listdir(input_) if os.path.isdir(os.path.join(input_, site))]
-        else:
-            # parse positions from file name img_{channel}_t###_p###_z###.tif
-            im_names = [fname for fname in os.listdir(input_) if 'im' in fname]
-            sites = [im_name.split("_")[3] for im_name in im_names]
-    else:
-        sites = config_.preprocess.fov
-=======
     fovs = config_.preprocess.fov
 
     # === build list or dict of all sites we wish to process ===
@@ -90,20 +73,12 @@
             raise NotImplementedError("FOV index expected, or preprocess FOVs must be 'all' or list of positions")
     else:
         raise NotImplementedError("pos_dir must be boolean True/False")
->>>>>>> 42992b5c
 
     # write sites
     for site in sorted(sites):
         if not os.path.exists(output_):
             os.makedirs(output_)
 
-<<<<<<< HEAD
-        try:
-            print(f"writing {site} to {output_}", flush=True)
-            write_raw_to_npy(input_, site, output_, chans, multipage=multi, z_slice=z_slice, pos_dir=pos_dir)
-        except Exception as e:
-            print("\terror in writing {}. {}".format(site, e), flush=True)
-=======
         # site represents a position folder
         if type(site) is str:
             s_list = [os.path.join(input_, site, f) for f in sorted(os.listdir(os.path.join(input_, site)))]
@@ -116,7 +91,6 @@
             continue
 
         write_raw_to_npy(site, s_list, output_, chans, z_slice, multipage=multi)
->>>>>>> 42992b5c
 
 
 def parse_args():
