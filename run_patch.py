# bchhun, {2020-02-21}

from pipeline.patch_VAE import extract_patches, build_trajectories
from multiprocessing import Pool, Queue, Process
import os
import numpy as np
import argparse
from configs.config_reader import YamlReader


class Worker(Process):
    def __init__(self, inputs, cpu_id=0, method='extract_patches'):
        super().__init__()
        self.cpu_id = cpu_id
        self.inputs = inputs
        self.method = method

    def run(self):
        os.environ["CUDA_DEVICE_ORDER"] = "PCI_BUS_ID"
        os.environ["CUDA_VISIBLE_DEVICES"] = str(self.cpu_id)

        if self.method == 'extract_patches':
            extract_patches(*self.inputs, save_fig=False, skip_boundary=True, window_size=128, reload=True)
        elif self.method == 'build_trajectories':
            build_trajectories(*self.inputs)


def main(method_, raw_dir_, supp_dir_, config_):

    print("CLI arguments provided")
    raw = raw_dir_
    supp = supp_dir_
    method = method_
    fov = config.patch.fov

    channels = config.patch.channels
    assert len(channels) > 0, "At least one channel must be specified"

<<<<<<< HEAD
    workers = arguments_.workers
    method = arguments_.method
=======
    n_cpus = config.patch.num_cpus
>>>>>>> 347b1e6f

    # extract patches needs raw (NN probs, stack), supp (cell_positions, cell_pixel_assignments)
    if method == 'extract_patches':
        if not raw:
            raise AttributeError("raw directory must be specified when method = extract_patches")
        if not supp:
            raise AttributeError("supplementary directory must be specified when method = extract_patches")

    # extract patches needs supp (cell_positions, cell_pixel_assignments)
    elif method == 'build_trajectories':
        if not supp:
            raise AttributeError("supplementary directory must be specified when method = extract_patches")

    if fov:
        sites = fov
    else:
        # get all "XX-SITE_#" identifiers in raw data directory
        img_names = [file for file in os.listdir(raw) if (file.endswith(".npy")) & ('_NN' not in file)]
        sites = [os.path.splitext(img_name)[0] for img_name in img_names]
        sites = list(set(sites))
    # if probabilities and formatted stack exist
    segment_sites = [site for site in sites if os.path.exists(os.path.join(raw, "%s.npy" % site)) and \
                     os.path.exists(os.path.join(raw, "%s_NNProbabilities.npy" % site))]
    if len(segment_sites) == 0:
        raise AttributeError("no sites found in raw directory with preprocessed data and matching NNProbabilities")

    # process each site on a different GPU if using multi-gpu
<<<<<<< HEAD
    sep = np.linspace(0, len(segment_sites), workers + 1).astype(int)

    # TARGET is never used in either extract_patches or build_trajectory
    processes = []
    for i in range(workers):
=======
    sep = np.linspace(0, len(segment_sites), n_cpus + 1).astype(int)

    # TARGET is never used in either extract_patches or build_trajectory
    processes = []
    for i in range(n_cpus):
>>>>>>> 347b1e6f
        _sites = segment_sites[sep[i]:sep[i + 1]]
        args = (raw, supp, _sites, config_)
        p = Worker(args, cpu_id=i, method=method)
        p.start()
        processes.append(p)
    for p in processes:
        p.join()


def parse_args():
    """
    Parse command line arguments for CLI.

    :return: namespace containing the arguments passed.
    """
    parser = argparse.ArgumentParser()

    parser.add_argument(
        '-m', '--method',
        type=str,
        required=False,
        choices=['extract_patches', 'build_trajectories'],
        default='extract_patches',
        help="Method: one of 'extract_patches', 'build_trajectories'",
    )
    parser.add_argument(
<<<<<<< HEAD
        '-w', '--workers',
        type=int,
        required=False,
        default=1,
        help="Number of workers to use",
    )
    parser.add_argument(
        '-f', '--fov',
        type=lambda s: [str(item.strip(' ').strip("'")) for item in s.split(',')],
        required=False,
        help="list of field-of-views to process (subfolders in raw data directory)",
    )
    parser.add_argument(
        '-c', '--channels',
        type=lambda s: [int(item.strip(' ').strip("'")) for item in s.split(',')],
        required=False,
        default=[0, 1], # Assuming two channels by default
        help="comma-delimited list of channel indices (e.g. 1,2,3)",
=======
        '-c', '--config',
        type=str,
        required=True,
        help='path to yaml configuration file'
>>>>>>> 347b1e6f
    )

    return parser.parse_args()


if __name__ == '__main__':
    # arguments = parse_args()
    # main(arguments)

    arguments = parse_args()
    config = YamlReader()
    config.read_config(arguments.config)

    # batch run
    for (raw_dir, supp_dir) in list(zip(config.patch.raw_dirs, config.patch.supp_dirs)):
        main(arguments.method, raw_dir, supp_dir, config)<|MERGE_RESOLUTION|>--- conflicted
+++ resolved
@@ -16,11 +16,8 @@
         self.method = method
 
     def run(self):
-        os.environ["CUDA_DEVICE_ORDER"] = "PCI_BUS_ID"
-        os.environ["CUDA_VISIBLE_DEVICES"] = str(self.cpu_id)
-
         if self.method == 'extract_patches':
-            extract_patches(*self.inputs, save_fig=False, skip_boundary=True, window_size=128, reload=True)
+            extract_patches(*self.inputs)
         elif self.method == 'build_trajectories':
             build_trajectories(*self.inputs)
 
@@ -36,12 +33,7 @@
     channels = config.patch.channels
     assert len(channels) > 0, "At least one channel must be specified"
 
-<<<<<<< HEAD
-    workers = arguments_.workers
-    method = arguments_.method
-=======
     n_cpus = config.patch.num_cpus
->>>>>>> 347b1e6f
 
     # extract patches needs raw (NN probs, stack), supp (cell_positions, cell_pixel_assignments)
     if method == 'extract_patches':
@@ -69,19 +61,11 @@
         raise AttributeError("no sites found in raw directory with preprocessed data and matching NNProbabilities")
 
     # process each site on a different GPU if using multi-gpu
-<<<<<<< HEAD
-    sep = np.linspace(0, len(segment_sites), workers + 1).astype(int)
-
-    # TARGET is never used in either extract_patches or build_trajectory
-    processes = []
-    for i in range(workers):
-=======
     sep = np.linspace(0, len(segment_sites), n_cpus + 1).astype(int)
 
     # TARGET is never used in either extract_patches or build_trajectory
     processes = []
     for i in range(n_cpus):
->>>>>>> 347b1e6f
         _sites = segment_sites[sep[i]:sep[i + 1]]
         args = (raw, supp, _sites, config_)
         p = Worker(args, cpu_id=i, method=method)
@@ -108,40 +92,16 @@
         help="Method: one of 'extract_patches', 'build_trajectories'",
     )
     parser.add_argument(
-<<<<<<< HEAD
-        '-w', '--workers',
-        type=int,
-        required=False,
-        default=1,
-        help="Number of workers to use",
-    )
-    parser.add_argument(
-        '-f', '--fov',
-        type=lambda s: [str(item.strip(' ').strip("'")) for item in s.split(',')],
-        required=False,
-        help="list of field-of-views to process (subfolders in raw data directory)",
-    )
-    parser.add_argument(
-        '-c', '--channels',
-        type=lambda s: [int(item.strip(' ').strip("'")) for item in s.split(',')],
-        required=False,
-        default=[0, 1], # Assuming two channels by default
-        help="comma-delimited list of channel indices (e.g. 1,2,3)",
-=======
         '-c', '--config',
         type=str,
         required=True,
         help='path to yaml configuration file'
->>>>>>> 347b1e6f
     )
 
     return parser.parse_args()
 
 
 if __name__ == '__main__':
-    # arguments = parse_args()
-    # main(arguments)
-
     arguments = parse_args()
     config = YamlReader()
     config.read_config(arguments.config)
