--- conflicted
+++ resolved
@@ -1,6 +1,6 @@
 # bchhun, {2020-02-21}
 
-from pipeline.patch_VAE import extract_patches, build_trajectories, generate_trajectory_relations
+from pipeline.patch_VAE import extract_patches, build_trajectories
 from multiprocessing import Pool, Queue, Process
 import os
 import numpy as np
@@ -21,13 +21,7 @@
         if self.method == 'extract_patches':
             extract_patches(*self.inputs)
         elif self.method == 'build_trajectories':
-<<<<<<< HEAD
-            build_trajectories(self.inputs)
-        elif self.method == 'generate_relations':
-            generate_trajectory_relations(self.inputs)
-=======
             build_trajectories(*self.inputs)
->>>>>>> e8dfa89f
 
 
 def main(arguments_):
@@ -52,12 +46,6 @@
     elif arguments_.method == 'build_trajectories':
         if not arguments_.supplementary:
             raise AttributeError("supplementary directory must be specified when method = extract_patches")
-
-    elif arguments_.method == 'generate_relations':
-        if not arguments_.raw:
-            raise AttributeError("raw directory must be specified when method = generate_relations")
-        # generate_relations doesn't support multiprocessing
-        n_gpu = 1
 
     if arguments_.fov:
         sites = arguments_.fov
@@ -111,9 +99,9 @@
         '-m', '--method',
         type=str,
         required=False,
-        choices=['extract_patches', 'build_trajectories', 'generate_relations'],
+        choices=['extract_patches', 'build_trajectories'],
         default='extract_patches',
-        help="Method: one of 'extract_patches', 'build_trajectories', 'generate_relations'",
+        help="Method: one of 'extract_patches', 'build_trajectories'",
     )
     parser.add_argument(
         '-g', '--gpus',
