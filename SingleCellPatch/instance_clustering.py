# -*- coding: utf-8 -*-
"""
Created on Mon Feb  8 21:27:26 2021

@author: Zhenqin Wu
"""

import cv2
import numpy as np
import h5py
import os
import matplotlib
matplotlib.use('AGG')
import matplotlib.pyplot as plt
import pickle
from sklearn.cluster import DBSCAN

""" Functions for clustering single cells from semantic segmentation """

def within_range(r, pos):
    """ Check if a given position is in window

    Args:
        r (tuple): window, ((int, int), (int, int)) in the form of 
            ((x_low, x_up), (y_low, y_up))
        pos (tuple): (int, int) in the form of (x, y)

    Returns:
        bool: True if `pos` is in `r`, False otherwise

    """
    if pos[0] >= r[0][1] or pos[0] < r[0][0]:
        return False
    if pos[1] >= r[1][1] or pos[1] < r[1][0]:
        return False
    return True


def check_segmentation_dim(segmentation):
    """ Check segmentation mask dimension. 
    Add a background channel if n(channels)==1
    
    Args:
        segmentation: (np.array): segmentation mask for the frame
        
    """
    
    assert len(segmentation.shape) == 4, "Semantic segmentation should be formatted with dimension (c, z, x, y)"
    n_channels, _, _, _ = segmentation.shape
    
    # binary segmentation has only foreground channel, add background channel
    if n_channels == 1:
        segmentation = np.concatenate([1 - segmentation, segmentation], axis=0)
    assert np.allclose(segmentation.sum(0), 1.), "Semantic segmentation doens't sum up to 1"    
    return segmentation


def instance_clustering(cell_segmentation, 
                        ct_thr=(500, 12000), 
                        instance_map=True, 
                        map_path=None, 
                        fg_thr=0.3,
                        DBSCAN_thr=(10, 250)):
    """ Perform instance clustering on a static frame

    Args:
        cell_segmentation (np.array): segmentation mask for the frame, 
            size (n_classes(3), z(1), x, y)
        ct_thr (tuple, optional): lower and upper threshold for cell size 
            (number of pixels in segmentation mask)
        instance_map (bool, optional): if to save instance segmentation as an 
            image
        map_path (str or None, optional): path to the image (if `instance_map` 
            is True)
        fg_thr (float, optional): threshold of foreground, any pixel with 
            predicted background prob less than this value would be regarded as
            foreground (MG or Non-MG)
        DBSCAN_thr (tuple, optional): parameters for DBSCAN, (eps, min_samples)

    Returns:
        (list * 3): 3 lists (MG, Non-MG, intermediate) of cell identifiers
            each entry in the list is a tuple of cell ID and cell center position
        np.array: array of x, y coordinates of foreground pixels
        np.array: array of cell IDs of foreground pixels

    """
    cell_segmentation = check_segmentation_dim(cell_segmentation)
    all_cells = np.mean(cell_segmentation[0], axis=0) < fg_thr
    positions = np.array(list(zip(*np.where(all_cells))))
    if len(positions) < 1000:
        # No cell detected
        return [], np.zeros((0, 2), dtype=int), np.zeros((0,), dtype=int)

    # DBSCAN clustering of cell pixels
    clustering = DBSCAN(eps=DBSCAN_thr[0], min_samples=DBSCAN_thr[1]).fit(positions)
    positions_labels = clustering.labels_
    cell_ids, point_cts = np.unique(positions_labels, return_counts=True)
    
    cell_positions = []
    for cell_id, ct in zip(cell_ids, point_cts):
        if cell_id < 0:
            # neglect unclustered pixels
            continue
        if ct <= ct_thr[0] or ct >= ct_thr[1]:
            # neglect cells that are too small/big
            continue
        points = positions[np.where(positions_labels == cell_id)[0]]
        # calculate cell center
        mean_pos = np.mean(points, 0).astype(int)
        # define window
        window = [(mean_pos[0]-128, mean_pos[0]+128), (mean_pos[1]-128, mean_pos[1]+128)]
        # skip if cell has too many outlying points
        outliers = [p for p in points if not within_range(window, p)]
        if len(outliers) > len(points) * 0.05:
            continue
        cell_positions.append((cell_id, mean_pos))

    # Save instance segmentation results as image
    if instance_map and map_path is not None:
        x_size, y_size = cell_segmentation.shape[-2:]
        # bg as -1
        segmented = np.zeros((x_size, y_size)) - 1
        for cell_id, mean_pos in cell_positions:
            points = positions[np.where(positions_labels == cell_id)[0]]
            for p in points:
                segmented[p[0], p[1]] = cell_id%10
        plt.clf()
        cmap = matplotlib.cm.get_cmap('tab10')
        cmap.set_under(color='k')
        plt.imshow(segmented, cmap=cmap, vmin=-0.001, vmax=10.001)
        font = {'color': 'white', 'size': 4}
        for cell_id, mean_pos in cell_positions:
            plt.text(mean_pos[1], mean_pos[0], str(cell_id), fontdict=font)
        plt.axis('off')
        plt.savefig(map_path, dpi=300)
    return cell_positions, positions, positions_labels


def process_site_instance_segmentation(site_path, 
                                       site_segmentation_path, 
                                       site_supp_files_folder,
                                       **kwargs):
    """ Wrapper method for instance segmentation

    Results will be saved to the supplementary data folder as:
        "cell_positions.pkl": list of cells in each frame (IDs and positions);
        "cell_pixel_assignments.pkl": pixel compositions of cells;
        "segmentation_*.png": image of instance segmentation results.
    
    Args:
        site_path (str): path to image stack (.npy)
        site_segmentation_path (str): path to semantic segmentation stack (.npy)
        site_supp_files_folder (str): path to the folder where supplementary 
            files will be saved

    """

    # TODO: Size is hardcoded here
    # Should be of size (n_frame, n_channels, z(1), x(2048), y(2048)), uint16
    image_stack = np.load(site_path)
    # Should be of size (n_frame, n_classes, z(1), x(2048), y(2048)), float
    segmentation_stack = np.load(site_segmentation_path)

    cell_positions = {}
    cell_pixel_assignments = {}
    for t_point in range(image_stack.shape[0]):
        print("\tClustering time %d" % t_point)
        cell_segmentation = segmentation_stack[t_point]
        instance_map_path = os.path.join(site_supp_files_folder, 'segmentation_%d.png' % t_point)
        res = instance_clustering(cell_segmentation, instance_map=True, map_path=instance_map_path, fg_thr=0.9, ct_thr=[10, 10000])
        cell_positions[t_point] = res[0] # List of cell: (cell_id, mean_pos)
        cell_pixel_assignments[t_point] = res[1:]
    with open(os.path.join(site_supp_files_folder, 'cell_positions.pkl'), 'wb') as f:
        pickle.dump(cell_positions, f)
    with open(os.path.join(site_supp_files_folder, 'cell_pixel_assignments.pkl'), 'wb') as f:
        pickle.dump(cell_pixel_assignments, f)
<<<<<<< HEAD
    return


# def check_segmentation_dim(segmentation):
#     """ Check segmentation mask dimension. Add a background channel if n(channels)==1
#     Args:
#         segmentation: (np.array): segmentation mask for the frame
#
#     Returns:
#
#     """
#     # TODO: update to support 5D input
#     segmentation = np.squeeze(segmentation)
#     # binary segmentation has only foreground channel, add background channel
#     if segmentation.ndim == 2:
#         segmentation = np.stack([1 - segmentation, segmentation], axis=-1)
#     # assueming the first channel to be background for multi-class segmentation
#     elif segmentation.ndim == 3:
#         pass
#     else:
#         raise ValueError('segmentation mask can only be 2 or 3 dimension, not {}'.
#                          format(segmentation.ndim))
#     return segmentation
=======
    return
>>>>>>> 4c8fd480
<|MERGE_RESOLUTION|>--- conflicted
+++ resolved
@@ -167,37 +167,11 @@
         print("\tClustering time %d" % t_point)
         cell_segmentation = segmentation_stack[t_point]
         instance_map_path = os.path.join(site_supp_files_folder, 'segmentation_%d.png' % t_point)
-        res = instance_clustering(cell_segmentation, instance_map=True, map_path=instance_map_path, fg_thr=0.9, ct_thr=[10, 10000])
+        res = instance_clustering(cell_segmentation, instance_map=True, map_path=instance_map_path)
         cell_positions[t_point] = res[0] # List of cell: (cell_id, mean_pos)
         cell_pixel_assignments[t_point] = res[1:]
     with open(os.path.join(site_supp_files_folder, 'cell_positions.pkl'), 'wb') as f:
         pickle.dump(cell_positions, f)
     with open(os.path.join(site_supp_files_folder, 'cell_pixel_assignments.pkl'), 'wb') as f:
         pickle.dump(cell_pixel_assignments, f)
-<<<<<<< HEAD
-    return
-
-
-# def check_segmentation_dim(segmentation):
-#     """ Check segmentation mask dimension. Add a background channel if n(channels)==1
-#     Args:
-#         segmentation: (np.array): segmentation mask for the frame
-#
-#     Returns:
-#
-#     """
-#     # TODO: update to support 5D input
-#     segmentation = np.squeeze(segmentation)
-#     # binary segmentation has only foreground channel, add background channel
-#     if segmentation.ndim == 2:
-#         segmentation = np.stack([1 - segmentation, segmentation], axis=-1)
-#     # assueming the first channel to be background for multi-class segmentation
-#     elif segmentation.ndim == 3:
-#         pass
-#     else:
-#         raise ValueError('segmentation mask can only be 2 or 3 dimension, not {}'.
-#                          format(segmentation.ndim))
-#     return segmentation
-=======
-    return
->>>>>>> 4c8fd480
+    return