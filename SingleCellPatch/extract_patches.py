--- conflicted
+++ resolved
@@ -257,22 +257,8 @@
         cell_positions[t_point] = updated_cell_positions_t
     with open(os.path.join(site_supp_files_folder, 'cell_positions.pkl'), 'wb') as f:
         pickle.dump(cell_positions, f)
-        
-<<<<<<< HEAD
-
-
-        # # remove cells that don't have patches, update cell_positions
-        # cell_positions_t = []
-        # for cells in [mg_cells, non_mg_cells, other_cells]:
-        #     cells = [cell for cell in cells if cell[0] in cells_to_keep]
-        #     cell_positions_t.append(cells)
-        # cell_positions[t_point] = cell_positions_t
-        # with open(os.path.join(site_supp_files_folder, 'cell_positions.pkl'), 'wb') as f:
-        #     pickle.dump(cell_positions, f)
-=======
-    return
-
->>>>>>> 4c8fd480
+
+
 
 def save_single_cell_im(output_mat,
                         masked_output_mat,
