--- conflicted
+++ resolved
@@ -138,9 +138,6 @@
 
       load_and_plot(target + f"/temp_phase_{id}.png",
                     target + f"/temp_seg_{id}.png",
-<<<<<<< HEAD
-                    target + f"/{date}/{date}_C5-Site_0_t{tp}.png")
-=======
                     target + f"/{date}/{date}_C5-Site_0_t{tp}.png")
 
 
@@ -173,4 +170,3 @@
             output[idx] = frame
 
         io.mimwrite(png_path+f'/{date}_{site}_composite.tif', output)
->>>>>>> 8e3bb1f9
