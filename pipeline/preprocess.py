--- conflicted
+++ resolved
@@ -2,8 +2,10 @@
 
 import numpy as np
 import cv2
-<<<<<<< HEAD
-import os
+from typing import Union
+import logging
+log = logging.getLogger(__name__)
+
 
 def read_image(file_path):
     """
@@ -11,7 +13,6 @@
     Checks file extension for npy and load array if true. Otherwise
     reads regular image using OpenCV (png, tif, jpg, see OpenCV for supported
     files) of any bit depth.
-
     :param str file_path: Full path to image
     :return array im: 2D image
     :raise IOError if image can't be opened
@@ -23,42 +24,12 @@
         if im is None:
             raise IOError('Image "{}" cannot be found.'.format(file_path))
     return im
-=======
-from typing import Union
-import logging
-log = logging.getLogger(__name__)
->>>>>>> 42992b5c
-
-
-def read_image(file_path):
-    """
-    Read 2D grayscale image from file.
-    Checks file extension for npy and load array if true. Otherwise
-    reads regular image using OpenCV (png, tif, jpg, see OpenCV for supported
-    files) of any bit depth.
-    :param str file_path: Full path to image
-    :return array im: 2D image
-    :raise IOError if image can't be opened
-    """
-    if file_path[-3:] == 'npy':
-        im = np.load(file_path)
-    else:
-        im = cv2.imread(file_path, cv2.IMREAD_ANYDEPTH)
-        if im is None:
-            raise IOError('Image "{}" cannot be found.'.format(file_path))
-    return im
 
 
 def load_raw(fullpaths: list,
              chans: list,
-<<<<<<< HEAD
-             multipage: bool = True,
-             z_slice: int = 2,
-             pos_dir: bool=True):
-=======
              z_slice: int,
              multipage: bool = True):
->>>>>>> 42992b5c
     """Raw data loader
 
     This function takes a list of paths to an experiment folder and
@@ -77,39 +48,25 @@
         multipage (bool, optional): default=True
             if folder contains stabilized multipage tiffs
             only multipage tiff is supported now
-         pos_dir (bool): "True" if images from each position are saved in separate directories
 
     Returns:
         np.array: numpy array as described above
 
     """
 
-<<<<<<< HEAD
-=======
     # store list of every image shape in the dataset for later validation
->>>>>>> 42992b5c
     shapes = []
 
     if not multipage:
         log.info(f"single-page tiffs specified")
         # load singlepage tiffs.  String parse assuming time series and z### format
-        if pos_dir:
-            fullpath = os.path.join(path, site)
-            fname_pos = ""
-        else:
-            fullpath = path
-            fname_pos = site
         for chan in chans:
-<<<<<<< HEAD
-            files = [c for c in os.listdir(fullpath) if chan in c and f"z{z_slice:03d}" in c and fname_pos in c]
-=======
             # files maps (key:value) = (z_index, t_y_x array)
             # files = []
             # for z in z_indicies:
             #     files.append([c for c in sorted(os.listdir(fullpath)) if chan in c and f"z{z:03d}" in c])
             # files = np.array(files).flatten()
             files = [c for c in fullpaths if chan in c.split('/')[-1] and f"z{z_slice:03d}" in c.split('/')[-1]]
->>>>>>> 42992b5c
             files = sorted(files)
             if not files:
                 log.warning(f"no files with {chan} identified")
@@ -117,16 +74,6 @@
 
             # resulting shapes are in (t, y, x) order
             if "Phase" in chan:
-<<<<<<< HEAD
-                phase = np.stack([read_image(os.path.join(fullpath, f)) for f in files])
-                shapes.append(phase.shape)
-            if "Retardance" in chan:
-                ret = np.stack([read_image(os.path.join(fullpath, f)) for f in files])
-                shapes.append(ret.shape)
-            if "Brightfield" in chan:
-                bf = np.stack([read_image(os.path.join(fullpath, f)) for f in files])
-                shapes.append(bf.shape)
-=======
                 phase = np.stack([read_image(f) for f in files])
                 # phase = phase.reshape((len(z_indicies), -1, phase.shape[-2], phase.shape[-1]))
                 shapes.append(phase.shape)
@@ -141,35 +88,9 @@
             else:
                 log.warning(f'not implemented: {chan} parse from single page files')
 
->>>>>>> 42992b5c
     else:
         log.info(f"multi-page tiffs specified")
         # load stabilized multipage tiffs.
-<<<<<<< HEAD
-        if pos_dir:
-            fullpath = os.path.join(path, site)
-            for chan in chans:
-                if "Phase" in chan:
-                    multi_tif_phase = 'img_Phase2D_stabilized.tif'
-                    _, phase = cv2.imreadmulti(fullpath + '/' + multi_tif_phase,
-                                               flags=cv2.IMREAD_ANYDEPTH)
-                    phase = np.array(phase)
-                    shapes.append(phase.shape)
-                if "Retardance" in chan:
-                    multi_tif_retard = 'img__Retardance__stabilized.tif'
-                    _, ret = cv2.imreadmulti(fullpath + '/' + multi_tif_retard,
-                                             flags=cv2.IMREAD_ANYDEPTH)
-                    ret = np.array(ret)
-                    shapes.append(ret.shape)
-                if "Brightfield" in chan:
-                    multi_tif_bf = 'img_Brightfield_computed_stabilized.tif'
-                    _, bf = cv2.imreadmulti(fullpath + '/' + multi_tif_bf,
-                                            flags=cv2.IMREAD_ANYDEPTH)
-                    bf = np.array(bf)
-                    shapes.append(bf.shape)
-        else:
-            raise NotImplementedError('"pos_dir=False" is not supported for multi-page tiffs for now')
-=======
         for chan in chans:
             files = [c for c in fullpaths if chan in c.split('/')[-1] and '.tif' in c.split('/')[-1]]
             files = sorted(files)
@@ -198,7 +119,6 @@
                                         flags=cv2.IMREAD_ANYDEPTH)
                 bf = np.array(bf)
                 shapes.append(bf.shape)
->>>>>>> 42992b5c
 
     # check that all shapes are the same
     assert shapes.count(shapes[0]) == len(shapes)
@@ -258,8 +178,7 @@
                      output: str,
                      chans: list,
                      z_slice: int,
-                     multipage: bool = True,
-                     pos_dir: bool =True):
+                     multipage: bool = True):
     """Wrapper method for data loading
 
     This function takes a path to an experiment folder, loads specified 
@@ -283,12 +202,7 @@
 
     """
 
-<<<<<<< HEAD
-    output_name = output + '/' + site + '.npy'
-    raw = load_raw(path, site, chans, z_slice=z_slice, multipage=multipage, pos_dir=pos_dir)
-=======
     raw = load_raw(site_list, chans, z_slice=z_slice, multipage=multipage)
->>>>>>> 42992b5c
     raw_adjusted = adjust_range(raw)
 
     output_name = output + '/' + str(site) + '.npy'
