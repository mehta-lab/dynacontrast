--- conflicted
+++ resolved
@@ -120,13 +120,10 @@
                  channels: list,
                  model_path: str,
                  sites: list,
-<<<<<<< HEAD
                  network: str='VQ_VAE_z16',
                  patch_type: str='masked_mat',
-=======
                  save_mask: bool=False,
                  mask_channels: list=[-2, -1],
->>>>>>> 4c8fd480
                  **kwargs):
     """ Wrapper method for prepare dataset for VAE encoding
 
@@ -201,7 +198,7 @@
                 $DIRECTORY/$DATASETNAME_static_patches_relations.pkl
                 $DIRECTORY/$DATASETNAME_static_patches_mask.pkl (if `save_mask`)
         output_dataset_name (str): path to the output save
-            the combined dataset will be saved to the specified path with 
+            the combined dataset will be saved to the specified path with
             corresponding suffix
         save_mask (bool, optional): if to read & save dataset mask
 
