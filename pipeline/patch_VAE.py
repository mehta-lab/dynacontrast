import os
os.environ['KERAS_BACKEND'] = 'tensorflow'
import pickle
import torch
import re
import numpy as np
import matplotlib.pyplot as plt
import importlib
import inspect
from configs.config_reader import YamlReader
from torch.utils.data import TensorDataset
# from torchsummary import summary
from SingleCellPatch.extract_patches import process_site_extract_patches, im_adjust
from SingleCellPatch.generate_trajectories import process_site_build_trajectory, process_well_generate_trajectory_relations

from pipeline.train_utils import zscore
import HiddenStateExtractor.vae as vae
import HiddenStateExtractor.resnet as resnet
from HiddenStateExtractor.vq_vae_supp import prepare_dataset_v2, vae_preprocess

# path to location of model definitions
NETWORK_MODULE = 'run_training'


def extract_patches(raw_folder: str,
                    supp_folder: str,
                    # channels: list,
                    sites: list,
                    config: YamlReader,
                    **kwargs):
    """ Helper function for patch extraction

    Wrapper method `process_site_extract_patches` will be called, which
    extracts individual cells from static frames for each site.

    Results will be saved in the supplementary data folder, including:
        "stacks_*.pkl": single cell patches for each time slice

    Args:
        raw_folder (str): folder for raw data, segmentation and
            summarized results
        supp_folder (str): folder for supplementary data
        sites (list of str): list of site names
        config (YamlReader): config file supplied at CLI
    """
    channels = config.inference.channels

    assert len(channels) > 0, "At least one channel must be specified"

    window_size = config.patch.window_size
    save_fig = config.patch.save_fig
    reload = config.patch.reload
    skip_boundary = config.patch.skip_boundary

    for site in sites:
        site_path = os.path.join(raw_folder + '/' + site + '.npy')
        site_segmentation_path = os.path.join(raw_folder, '%s_NNProbabilities.npy' % site)
        site_supp_files_folder = os.path.join(supp_folder, '%s-supps' % site[:2], '%s' % site)
        if not os.path.exists(site_path):
            print("Site data not found %s" % site_path, flush=True)
        if not os.path.exists(site_segmentation_path):
            print("Site data not found %s" % site_segmentation_path, flush=True)
        if not os.path.exists(site_supp_files_folder):
            print("Site supp folder not found %s" % site_supp_files_folder, flush=True)
        else:
            print("Building patches %s" % site_path, flush=True)

            process_site_extract_patches(site_path, 
                                         site_segmentation_path, 
                                         site_supp_files_folder,
                                         window_size=window_size,
                                         save_fig=save_fig,
                                         reload=reload,
                                         skip_boundary=skip_boundary,
                                         **kwargs)
    return


def build_trajectories(summary_folder: str,
                       supp_folder: str,
                       # channels: list,
                       sites: list,
                       config: YamlReader,
                       **kwargs):
    """ Helper function for trajectory building

    Wrapper method `process_site_build_trajectory` will be called, which 
    connects and generates trajectories from individual cell identifications.

    Results will be saved in the supplementary data folder, including:
        "cell_traj.pkl": list of trajectories and list of trajectory positions
            trajectories are dict of t_point: cell ID
            trajectory positions are dict of t_point: cell center position

    Args:
        summary_folder (str): folder for raw data, segmentation and
            summarized results
        supp_folder (str): folder for supplementary data
        channels (list of int): indices of channels used for segmentation
            (not used)
        model_path (str, optional): path to model weight (not used)
        sites (list of str): list of site names

    """

    for site in sites:
        site_path = os.path.join(summary_folder + '/' + site + '.npy')
        site_supp_files_folder = os.path.join(supp_folder, '%s-supps' % site[:2], '%s' % site)
        if not os.path.exists(site_path) or not os.path.exists(site_supp_files_folder):
            print("Site data not found %s" % site_path, flush=True)
        else:
            print("Building trajectories %s" % site_path, flush=True)
            process_site_build_trajectory(site_supp_files_folder, **kwargs)
    return


def assemble_VAE(raw_folder: str,
                 supp_folder: str,
                 # channels: list,
                 # model_path: str,
                 sites: list,
<<<<<<< HEAD
                 network: str='VQ_VAE_z16',
                 patch_type: str='masked_mat',
                 save_mask: bool=False,
                 mask_channels: list=[-2, -1],
=======
                 config: YamlReader,
                 # network: str = None,
                 # save_mask: bool=False,
                 # mask_channels: list=[-2, -1],
>>>>>>> 347b1e6f
                 **kwargs):
    """ Wrapper method for prepare dataset for VAE encoding

    This function loads data from multiple sites, adjusts intensities to correct
    for batch effect, and assembles into dataset for model prediction

    Resulting dataset will be saved in the summary folder, including:
        "*_file_paths.pkl": list of cell identification strings
        "*_static_patches.pt": all static patches from a given well
        "*_adjusted_static_patches.pt": all static patches from a given well 
            after adjusting phase/retardance intensities (avoid batch effect)

    Args:
        raw_folder (str): folder for raw data, segmentation and
            summarized results
        supp_folder (str): folder for supplementary data
        sites (list of str): list of site names
        config (YamlReader): config file supplied at CLI

    """

    channels = config.inference.channels

    assert len(channels) > 0, "At least one channel must be specified"

    # sites should be from a single condition (C5, C4, B-wells, etc..)
    assert len(set(site[:2] for site in sites)) == 1, \
        "Sites should be from a single well/condition"
    well = sites[0][:2]

    # Prepare dataset for VAE
    dat_fs = []
    for site in sites:
        supp_files_folder = os.path.join(supp_folder, '%s-supps' % site[:2], '%s' % site)
        dat_fs.extend([os.path.join(supp_files_folder, f) \
            for f in os.listdir(supp_files_folder) if f.startswith('stacks')])

    dataset, fs = prepare_dataset_v2(dat_fs, cs=channels, key=patch_type)
    assert fs == sorted(fs)
    
    print(f"\tsaving {os.path.join(raw_folder, '%s_file_paths.pkl' % well)}")
    with open(os.path.join(raw_folder, '%s_file_paths.pkl' % well), 'wb') as f:
        pickle.dump(fs, f)

    print(f"\tsaving {os.path.join(raw_folder, '%s_static_patches.pkl' % well)}")
    with open(os.path.join(raw_folder, '%s_static_patches.pkl' % well), 'wb') as f:
        pickle.dump(dataset, f, protocol=4)

    # if save_mask:
    #     dataset_mask, fs_mask = prepare_dataset_v2(dat_fs, cs=mask_channels)
    #     assert fs_mask == fs
    #     print(f"\tsaving {os.path.join(summary_folder, '%s_static_patches_mask.pkl' % well)}")
    #     with open(os.path.join(summary_folder, '%s_static_patches_mask.pkl' % well), 'wb') as f:
    #         pickle.dump(dataset_mask, f, protocol=4)

    well_supp_files_folder = os.path.join(supp_folder, '%s-supps' % well)
<<<<<<< HEAD
    relations, labels = process_well_generate_trajectory_relations(fs, sites, well_supp_files_folder)
    with open(os.path.join(summary_folder, "%s_static_patches_relations.pkl" % well), 'wb') as f:
=======
    relations = process_well_generate_trajectory_relations(fs, sites, well_supp_files_folder)
    with open(os.path.join(raw_folder, "%s_static_patches_relations.pkl" % well), 'wb') as f:
>>>>>>> 347b1e6f
        pickle.dump(relations, f)
    with open(os.path.join(summary_folder, "%s_static_patches_labels.pkl" % well), 'wb') as f:
        pickle.dump(labels, f)

    return


def combine_dataset(input_dataset_names, output_dataset_name, save_mask=True):
    """ Combine multiple datasets

    Args:
        input_dataset_names (list): list of input datasets
            named as $DIRECTORY/$DATASETNAME, this method reads files below:
                $DIRECTORY/$DATASETNAME_file_paths.pkl
                $DIRECTORY/$DATASETNAME_static_patches.pkl
                $DIRECTORY/$DATASETNAME_static_patches_relations.pkl
                $DIRECTORY/$DATASETNAME_static_patches_mask.pkl (if `save_mask`)
        output_dataset_name (str): path to the output save
            the combined dataset will be saved to the specified path with
            corresponding suffix
        save_mask (bool, optional): if to read & save dataset mask

    """

    separate_fs = []
    separate_dataset = []
    separate_dataset_mask = []
    separate_relations = []

    for n in input_dataset_names:
        assert os.path.exists(n + '_file_paths.pkl')
        assert os.path.exists(n + '_static_patches.pkl')
        assert os.path.exists(n + '_static_patches_relations.pkl')
        separate_fs.append(pickle.load(open(n + '_file_paths.pkl', 'rb')))
        separate_dataset.append(pickle.load(open(n + '_static_patches.pkl', 'rb')))
        separate_relations.append(pickle.load(open(n + '_static_patches_relations.pkl', 'rb')))
        if save_mask:
            assert os.path.exists(n + '_static_patches_mask.pkl')
            separate_dataset_mask.append(pickle.load(open(n + '_static_patches_mask.pkl', 'rb')))
        else:
            separate_dataset_mask.append([None] * len(separate_fs[-1]))

    all_fs = sorted(sum(separate_fs, []))
    assert len(all_fs) == len(set(all_fs)), "Found patches with identical name"
    with open(output_dataset_name + '_file_paths.pkl', 'wb') as f:
        pickle.dump(all_fs, f)

    separate_name_to_idx = {}
    for i, dataset_f in enumerate(separate_fs):
        for j, n in enumerate(dataset_f):
            separate_name_to_idx[n] = (i, j)

    combined_name_to_idx = {}
    for i, n in enumerate(all_fs):
        combined_name_to_idx[n] = i

    all_dataset = []
    all_dataset_mask = []
    for n in all_fs:
        i, j = separate_name_to_idx[n]
        all_dataset.append(separate_dataset[i][j])
        all_dataset_mask.append(separate_dataset_mask[i][j])

    all_dataset = np.stack(all_dataset, 0)
    with open(output_dataset_name + '_static_patches.pkl', 'wb') as f:
        pickle.dump(all_dataset, f, protocol=4)

    if save_mask:
        all_dataset_mask = np.stack(all_dataset_mask, 0)
        with open(output_dataset_name + '_static_patches_mask.pkl', 'wb') as f:
            pickle.dump(all_dataset_mask, f, protocol=4)

    all_relations = {}
    for fs, relation in zip(separate_fs, separate_relations):
        for k in relation:
            name1 = fs[k[0]]
            name2 = fs[k[1]]
            all_relations[(combined_name_to_idx[name1],
                           combined_name_to_idx[name2])] = relation[k]

    with open(output_dataset_name + '_static_patches_relations.pkl', 'wb') as f:
        pickle.dump(all_relations, f)

    return


def trajectory_matching(summary_folder: str,
                        supp_folder: str,
                        # channels: list,
                        # model_path: str,
                        sites: list,
                        config_: YamlReader,
                        **kwargs):
    """ Helper function for assembling frame IDs to trajectories

    This function loads saved static frame identifiers ("*_file_paths.pkl") and
    cell trajectories ("cell_traj.pkl" in supplementary data folder) and assembles
    list of frame IDs for each trajectory

    Results will be saved in the summary folder, including:
        "*_trajectories.pkl": list of frame IDs

    Args:
        summary_folder (str): folder for raw data, segmentation and
            summarized results
        supp_folder (str): folder for supplementary data
        channels (list of int): indices of channels used for segmentation
            (not used)
        model_path (str, optional): path to model weight (not used)
        sites (list of str): list of site names

    """

    assert len(set(site[:2] for site in sites)) == 1, \
        "Sites should be from a single well/condition"
    well = sites[0][:2]

    print(f"\tloading file_paths {os.path.join(summary_folder, '%s_file_paths.pkl' % well)}")
    fs = pickle.load(open(os.path.join(summary_folder, '%s_file_paths.pkl' % well), 'rb'))

    def patch_name_to_tuple(f):
        f = [seg for seg in f.split('/') if len(seg) > 0]
        site_name = f[-2]
        assert site_name in sites
        t_point = int(f[-1].split('_')[0])
        cell_id = int(f[-1].split('_')[1].split('.')[0])
        return (site_name, t_point, cell_id)
    patch_id_mapping = {patch_name_to_tuple(f): i for i, f in enumerate(fs)}

    site_trajs = {}
    for site in sites:
        site_supp_files_folder = os.path.join(supp_folder, '%s-supps' % well, '%s' % site)
        print(f"\tloading cell_traj {os.path.join(site_supp_files_folder, 'cell_traj.pkl')}")
        trajs = pickle.load(open(os.path.join(site_supp_files_folder, 'cell_traj.pkl'), 'rb'))
        for i, t in enumerate(trajs[0]):
            name = site + '/' + str(i)
            traj = []
            for t_point in sorted(t.keys()):
                frame_id = patch_id_mapping[(site, t_point, t[t_point])]
                if not frame_id is None:
                    traj.append(frame_id)
            if len(traj) > 0.95 * len(t):
                site_trajs[name] = traj

    with open(os.path.join(summary_folder, '%s_trajectories.pkl' % well), 'wb') as f:
        print(f"\twriting trajectories {os.path.join(summary_folder, '%s_trajectories.pkl' % well)}")
        pickle.dump(site_trajs, f)
    return

def import_object(module_name, obj_name, obj_type='class'):
    """Imports a class or function dynamically

    :param str module_name: modules such as input, utils, train etc
    :param str obj_name: Object to find
    :param str obj_type: Object type (class or function)
    """

    # full_module_name = ".".join(('dynamorph', module_name))
    full_module_name = module_name
    try:
        module = importlib.import_module(full_module_name)
        obj = getattr(module, obj_name)
        if obj_type == 'class':
            assert inspect.isclass(obj),\
                "Expected {} to be class".format(obj_name)
        elif obj_type == 'function':
            assert inspect.isfunction(obj),\
                "Expected {} to be function".format(obj_name)
        return obj
    except ImportError:
        raise

def process_VAE(raw_folder: str,
                supp_folder: str,
                sites: list,
<<<<<<< HEAD
                network: str= 'VQ_VAE_z16',
                input_clamp: list = [0., 1.],
                save_output: bool = True,
                gpu: int=0,
=======
                config_: YamlReader,
>>>>>>> 347b1e6f
                **kwargs):
    """ Wrapper method for VAE encoding

    This function loads prepared dataset and applies trained VAE to encode 
    static patches for each well. 

    Model weight path should be provided, if not a default path will be used:
        VQ-VAE: 'HiddenStateExtractor/save_0005_bkp4.pt'

    Resulting latent vectors will be saved in the summary folder, including:
        "*_latent_space.pkl": array of latent vectors (before quantization)
            of individual static cells
        "*_latent_space_after.pkl": array of latent vectors (after quantization)

    Args:
        raw_folder (str): folder for raw data, segmentation and
            summarized results
        supp_folder (str): folder for supplementary data
        sites (list): list of FOVs to process
        config_ (YamlReader): Reads fields from the "INFERENCE" category

    """
    #TODO: add pooling datasets features and remove hardcoded normalization constants
    # ideally normalization parameters should be determined from pooled training data,
    # For inference same normalization parameters can be used or determined from the inference data,
    # depending on if the inference data has the same distribution as training data

    model_path = config_.inference.weights
    # weights_dir = config_.files.weights_dir
    channels = config_.inference.channels
    num_hiddens = config_.training.num_hiddens
    num_residual_hiddens = config_.training.num_residual_hiddens
    num_embeddings = config_.training.num_embeddings
    commitment_cost = config_.training.commitment_cost
    network = config_.inference.model
    save_output = config_.inference.save_output

    assert len(channels) > 0, "At least one channel must be specified"

    # these sites should be from a single condition (C5, C4, B-wells, etc..)
<<<<<<< HEAD
    model_path = os.path.join(model_dir, 'model.pt')
    model_name = os.path.basename(model_dir)
    # output_dir = os.path.join(summary_folder, model_name + '_pool_norm')
    output_dir = os.path.join(summary_folder, model_name)
    os.makedirs(output_dir, exist_ok=True)
=======
    # model_path = os.path.join(weights_dir, 'model.pt')
    # model_name = os.path.basename(weights_dir)
    # output_dir = os.path.join(raw_folder, model_name)
    # os.makedirs(output_dir, exist_ok=True)
    # output_dir = config_.inference.weights
    output_dir = raw_folder
>>>>>>> 347b1e6f

    #### cardiomyocyte data###
    # channel_mean = [0.49998672, 0.007081]
    # channel_std = [0.00074311, 0.00906428]

    ### microglia data####
    # channel_mean = [0.4, 0, 0.5]
    # channel_std = [0.05, 0.05, 0.05]

    ###
    # channel_mean = [32778.97446252,   681.61666079]
    # channel_std = [1314.90374187,  688.80291129]

    ### estimate mean and std from the data ###
    # channel_mean = config_.inference.channel_mean
    # channel_std = config_.inference.channel_std
    channel_mean = None
    channel_std = None

<<<<<<< HEAD
    print(f"\tloading file paths {os.path.join(summary_folder, '%s_file_paths.pkl' % well)}")
    fs = pickle.load(open(os.path.join(summary_folder, '%s_file_paths.pkl' % well), 'rb'))
    print(f"\tloading static patches {os.path.join(summary_folder, '%s_static_patches.pkl' % well)}")
    dataset = pickle.load(open(os.path.join(summary_folder, '%s_static_patches.pkl' % well), 'rb'))
    dataset = zscore(dataset, channel_mean=channel_mean, channel_std=channel_std)
    dataset = TensorDataset(torch.from_numpy(dataset).float())
    if len(dataset.tensors[0].shape) == 4:  # old 4D format
        _, n_channels, x_size, y_size = dataset.tensors[0].shape
    elif len(dataset.tensors[0].shape) == 5:  # 5D format
        _, n_channels, n_z, x_size, y_size = dataset.tensors[0].shape

    else:
        raise ValueError(
            "dataset tensor dimension can only be 4 or 5, not {}".format(len(dataset.tensors[0].shape)))
    device = torch.device('cuda:%d' % gpu)
    if 'VAE' in network:
        network_cls = getattr(vae, network)
        search_obj = re.search(r'nh(\d+)_nrh(\d+)_ne(\d+).*', model_name)
        num_hiddens = int(search_obj.group(1))
        num_residual_hiddens = int(search_obj.group(2))
        num_embeddings = int(search_obj.group(3))
        model = network_cls(num_inputs=2,
                            num_hiddens=num_hiddens,
                            num_residual_hiddens=num_residual_hiddens,
                            num_residual_layers=2,
                            num_embeddings=num_embeddings,
                            gpu=True)

        model = model.to(device)
        # summary(model, (n_channels, x_size, y_size))
        try:
            if not model_path is None:
                model.load_state_dict(torch.load(model_path))
            else:
                model.load_state_dict(torch.load('HiddenStateExtractor/save_0005_bkp4.pt'))
        except Exception as ex:
            print(ex)
            raise ValueError("Error in loading model weights for VQ-VAE")

        z_bs = {}
        z_as = {}
        for i in range(len(dataset)):
            sample = dataset[i:(i + 1)][0]
            sample = sample.reshape([-1, n_channels, x_size, y_size]).to(device)
            z_b = model.enc(sample)
            z_a, _, _ = model.vq(z_b)
            f_n = fs[i]
            z_bs[f_n] = z_b.cpu().data.numpy()
            z_as[f_n] = z_a.cpu().data.numpy()

        dats = np.stack([z_bs[f] for f in fs], 0).reshape((len(dataset), -1))
        print(f"\tsaving {os.path.join(output_dir, '%s_latent_space.pkl' % well)}")
        with open(os.path.join(output_dir, '%s_latent_space.pkl' % well), 'wb') as f:
            pickle.dump(dats, f, protocol=4)

        dats = np.stack([z_as[f] for f in fs], 0).reshape((len(dataset), -1))
        print(f"\tsaving {os.path.join(output_dir, '%s_latent_space_after.pkl' % well)}")
        with open(os.path.join(output_dir, '%s_latent_space_after.pkl' % well), 'wb') as f:
            pickle.dump(dats, f, protocol=4)

        if save_output:
            np.random.seed(0)
            random_inds = np.random.randint(0, len(dataset), (20,))
            for i in random_inds:
                sample = dataset[i:(i + 1)][0].to(device)
                sample = sample.reshape([-1, n_channels, x_size, y_size]).to(device)
                output = model(sample)[0]
                im_phase = im_adjust(sample[0, 0].cpu().data.numpy())
                im_phase_recon = im_adjust(output[0, 0].cpu().data.numpy())
                im_retard = im_adjust(sample[0, 1].cpu().data.numpy())
                im_retard_recon = im_adjust(output[0, 1].cpu().data.numpy())
                n_rows = 2
                n_cols = 2
                fig, ax = plt.subplots(n_rows, n_cols, squeeze=False)
                ax = ax.flatten()
                fig.set_size_inches((15, 5 * n_rows))
                axis_count = 0
                for im, name in zip([im_phase, im_phase_recon, im_retard, im_retard_recon],
                                    ['phase', 'phase_recon', 'im_retard', 'retard_recon']):
                    ax[axis_count].imshow(np.squeeze(im), cmap='gray')
                    ax[axis_count].axis('off')
                    ax[axis_count].set_title(name, fontsize=12)
                    axis_count += 1
                fig.savefig(os.path.join(output_dir, 'recon_%d.jpg' % i),
                            dpi=300, bbox_inches='tight')
                plt.close(fig)
    elif 'ResNet' in network:
        network_cls = getattr(resnet, 'EncodeProject')
        model = network_cls(arch=network)
        model = model.to(device)
        # print(model)
        # summary(model, input_size=[(n_channels, x_size, y_size), (1,)], batch_size=1)
        model.load_state_dict(torch.load(model_path))
        model.eval()
        # tri_val_set = TripletDataset(val_labels, lambda index: val_set[index], n_pos_samples)
        h_s = []
        for i in range(len(dataset)):
            sample = dataset[i:(i + 1)][0]
            sample = sample.reshape([-1, n_channels, x_size, y_size]).to(device)
            h_s.append(model.encode(sample, out='z').cpu().data.numpy().squeeze())
        dats = np.stack(h_s)
        print(f"\tsaving {os.path.join(output_dir, '%s_latent_space.pkl' % well)}")
        with open(os.path.join(output_dir, '%s_latent_space.pkl' % well), 'wb') as f:
            pickle.dump(dats, f, protocol=4)
    else:
        raise ValueError('Network {} is not available'.format(network))

    # network_cls = import_object(NETWORK_MODULE, network)


=======
    assert len(set(site[:2] for site in sites)) == 1, \
        "Sites should be from a single well/condition"
    well = sites[0][:2]

    print(f"\tloading file paths {os.path.join(raw_folder, '%s_file_paths.pkl' % well)}")
    fs = pickle.load(open(os.path.join(raw_folder, '%s_file_paths.pkl' % well), 'rb'))

    # dataset = torch.load(os.path.join(summary_folder, '%s_static_patches.pt' % well))
    # dataset = vae_preprocess(dataset,
    #                          use_channels=channels,
    #                          preprocess_setting=preprocess_setting,
    #                          clamp=input_clamp)
    #
    print(f"\tloading static patches {os.path.join(raw_folder, '%s_static_patches.pkl' % well)}")
    dataset = pickle.load(open(os.path.join(raw_folder, '%s_static_patches.pkl' % well), 'rb'))
    dataset = zscore(dataset, channel_mean=channel_mean, channel_std=channel_std)
    dataset = TensorDataset(torch.from_numpy(dataset).float())

    # old method to search for vae hyperparams.  We will use config values instead
    # search_obj = re.search(r'nh(\d+)_nrh(\d+)_ne(\d+).*', model_name)
    # num_hiddens = int(search_obj.group(1))
    # num_residual_hiddens = int(search_obj.group(2))
    # num_embeddings = int(search_obj.group(3))
    # commitment_cost = float(search_obj.group(4))

    # NETWORK_MODULE can be changed to a common model directory in the future
    network_cls = import_object(NETWORK_MODULE, network)

    model = network_cls(num_inputs=2,
                        num_hiddens=num_hiddens,
                        num_residual_hiddens=num_residual_hiddens,
                        num_residual_layers=2,
                        num_embeddings=num_embeddings,
                        gpu=True)
    model = model.cuda()
    try:
        if not model_path is None:
            model.load_state_dict(torch.load(model_path))
        else:
            model.load_state_dict(torch.load('HiddenStateExtractor/save_0005_bkp4.pt'))
    except Exception as ex:
        print(ex)
        raise ValueError("Error in loading model weights for VQ-VAE")

    _, n_channels, n_z, x_size, y_size = dataset.tensors[0].shape
    z_bs = {}
    z_as = {}
    for i in range(len(dataset)):
        sample = dataset[i:(i+1)][0]
        sample = sample.reshape([-1, n_channels, x_size, y_size]).cuda()
        z_b = model.enc(sample)
        z_a, _, _ = model.vq(z_b)
        f_n = fs[i]
        z_bs[f_n] = z_b.cpu().data.numpy()
        z_as[f_n] = z_a.cpu().data.numpy()

    dats = np.stack([z_bs[f] for f in fs], 0).reshape((len(dataset), -1))
    print(f"\tsaving {os.path.join(output_dir, '%s_latent_space.pkl' % well)}")
    with open(os.path.join(output_dir, '%s_latent_space.pkl' % well), 'wb') as f:
        pickle.dump(dats, f, protocol=4)
    
    dats = np.stack([z_as[f] for f in fs], 0).reshape((len(dataset), -1))
    print(f"\tsaving {os.path.join(output_dir, '%s_latent_space_after.pkl' % well)}")
    with open(os.path.join(output_dir, '%s_latent_space_after.pkl' % well), 'wb') as f:
        pickle.dump(dats, f, protocol=4)

    if save_output:
        np.random.seed(0)
        random_inds = np.random.randint(0, len(dataset), (10,))
        for i in random_inds:
            sample = dataset[i:(i + 1)][0].cuda()
            # output = model(sample)[0]
            # model still uses channels last?
            # output = model(torch.transpose(sample[0], 0, 1))[0]
            output = model(sample.reshape([-1, n_channels, x_size, y_size]))[0]
            im_phase = im_adjust(sample[0, 0].cpu().data.numpy())
            im_phase_recon = im_adjust(output[0, 0].cpu().data.numpy())
            im_retard = im_adjust(sample[0, 1].cpu().data.numpy())
            im_retard_recon = im_adjust(output[0, 1].cpu().data.numpy())
            n_rows = 2
            n_cols = 2
            fig, ax = plt.subplots(n_rows, n_cols, squeeze=False)
            ax = ax.flatten()
            fig.set_size_inches((15, 5 * n_rows))
            axis_count = 0
            for im, name in zip([im_phase, im_phase_recon, im_retard, im_retard_recon],
                                ['phase', 'phase_recon', 'im_retard', 'retard_recon']):
                ax[axis_count].imshow(np.squeeze(im), cmap='gray')
                ax[axis_count].axis('off')
                ax[axis_count].set_title(name, fontsize=12)
                axis_count += 1
            fig.savefig(os.path.join(output_dir, 'recon_%d.jpg' % i),
                        dpi=300, bbox_inches='tight')
            plt.close(fig)
>>>>>>> 347b1e6f
<|MERGE_RESOLUTION|>--- conflicted
+++ resolved
@@ -2,14 +2,13 @@
 os.environ['KERAS_BACKEND'] = 'tensorflow'
 import pickle
 import torch
-import re
 import numpy as np
 import matplotlib.pyplot as plt
 import importlib
 import inspect
 from configs.config_reader import YamlReader
 from torch.utils.data import TensorDataset
-# from torchsummary import summary
+
 from SingleCellPatch.extract_patches import process_site_extract_patches, im_adjust
 from SingleCellPatch.generate_trajectories import process_site_build_trajectory, process_well_generate_trajectory_relations
 
@@ -18,9 +17,7 @@
 import HiddenStateExtractor.resnet as resnet
 from HiddenStateExtractor.vq_vae_supp import prepare_dataset_v2, vae_preprocess
 
-# path to location of model definitions
 NETWORK_MODULE = 'run_training'
-
 
 def extract_patches(raw_folder: str,
                     supp_folder: str,
@@ -116,20 +113,9 @@
 
 def assemble_VAE(raw_folder: str,
                  supp_folder: str,
-                 # channels: list,
-                 # model_path: str,
                  sites: list,
-<<<<<<< HEAD
-                 network: str='VQ_VAE_z16',
+                 config: YamlReader,
                  patch_type: str='masked_mat',
-                 save_mask: bool=False,
-                 mask_channels: list=[-2, -1],
-=======
-                 config: YamlReader,
-                 # network: str = None,
-                 # save_mask: bool=False,
-                 # mask_channels: list=[-2, -1],
->>>>>>> 347b1e6f
                  **kwargs):
     """ Wrapper method for prepare dataset for VAE encoding
 
@@ -178,23 +164,11 @@
     with open(os.path.join(raw_folder, '%s_static_patches.pkl' % well), 'wb') as f:
         pickle.dump(dataset, f, protocol=4)
 
-    # if save_mask:
-    #     dataset_mask, fs_mask = prepare_dataset_v2(dat_fs, cs=mask_channels)
-    #     assert fs_mask == fs
-    #     print(f"\tsaving {os.path.join(summary_folder, '%s_static_patches_mask.pkl' % well)}")
-    #     with open(os.path.join(summary_folder, '%s_static_patches_mask.pkl' % well), 'wb') as f:
-    #         pickle.dump(dataset_mask, f, protocol=4)
-
     well_supp_files_folder = os.path.join(supp_folder, '%s-supps' % well)
-<<<<<<< HEAD
     relations, labels = process_well_generate_trajectory_relations(fs, sites, well_supp_files_folder)
-    with open(os.path.join(summary_folder, "%s_static_patches_relations.pkl" % well), 'wb') as f:
-=======
-    relations = process_well_generate_trajectory_relations(fs, sites, well_supp_files_folder)
     with open(os.path.join(raw_folder, "%s_static_patches_relations.pkl" % well), 'wb') as f:
->>>>>>> 347b1e6f
         pickle.dump(relations, f)
-    with open(os.path.join(summary_folder, "%s_static_patches_labels.pkl" % well), 'wb') as f:
+    with open(os.path.join(raw_folder, "%s_static_patches_labels.pkl" % well), 'wb') as f:
         pickle.dump(labels, f)
 
     return
@@ -368,14 +342,8 @@
 def process_VAE(raw_folder: str,
                 supp_folder: str,
                 sites: list,
-<<<<<<< HEAD
-                network: str= 'VQ_VAE_z16',
-                input_clamp: list = [0., 1.],
-                save_output: bool = True,
+                config_: YamlReader,
                 gpu: int=0,
-=======
-                config_: YamlReader,
->>>>>>> 347b1e6f
                 **kwargs):
     """ Wrapper method for VAE encoding
 
@@ -416,21 +384,16 @@
     assert len(channels) > 0, "At least one channel must be specified"
 
     # these sites should be from a single condition (C5, C4, B-wells, etc..)
-<<<<<<< HEAD
-    model_path = os.path.join(model_dir, 'model.pt')
+    model_dir = os.path.dirname(model_path)
     model_name = os.path.basename(model_dir)
     # output_dir = os.path.join(summary_folder, model_name + '_pool_norm')
-    output_dir = os.path.join(summary_folder, model_name)
+    output_dir = os.path.join(raw_folder, model_name)
     os.makedirs(output_dir, exist_ok=True)
-=======
-    # model_path = os.path.join(weights_dir, 'model.pt')
-    # model_name = os.path.basename(weights_dir)
-    # output_dir = os.path.join(raw_folder, model_name)
-    # os.makedirs(output_dir, exist_ok=True)
-    # output_dir = config_.inference.weights
-    output_dir = raw_folder
->>>>>>> 347b1e6f
-
+
+    assert len(set(site[:2] for site in sites)) == 1, \
+        "Sites should be from a single well/condition"
+    well = sites[0][:2]
+    # TODO: expose normalization parameters in train config
     #### cardiomyocyte data###
     # channel_mean = [0.49998672, 0.007081]
     # channel_std = [0.00074311, 0.00906428]
@@ -444,16 +407,15 @@
     # channel_std = [1314.90374187,  688.80291129]
 
     ### estimate mean and std from the data ###
-    # channel_mean = config_.inference.channel_mean
-    # channel_std = config_.inference.channel_std
-    channel_mean = None
-    channel_std = None
-
-<<<<<<< HEAD
-    print(f"\tloading file paths {os.path.join(summary_folder, '%s_file_paths.pkl' % well)}")
-    fs = pickle.load(open(os.path.join(summary_folder, '%s_file_paths.pkl' % well), 'rb'))
-    print(f"\tloading static patches {os.path.join(summary_folder, '%s_static_patches.pkl' % well)}")
-    dataset = pickle.load(open(os.path.join(summary_folder, '%s_static_patches.pkl' % well), 'rb'))
+    channel_mean = config_.inference.channel_mean
+    channel_std = config_.inference.channel_std
+    # channel_mean = None
+    # channel_std = None
+
+    print(f"\tloading file paths {os.path.join(raw_folder, '%s_file_paths.pkl' % well)}")
+    fs = pickle.load(open(os.path.join(raw_folder, '%s_file_paths.pkl' % well), 'rb'))
+    print(f"\tloading static patches {os.path.join(raw_folder, '%s_static_patches.pkl' % well)}")
+    dataset = pickle.load(open(os.path.join(raw_folder, '%s_static_patches.pkl' % well), 'rb'))
     dataset = zscore(dataset, channel_mean=channel_mean, channel_std=channel_std)
     dataset = TensorDataset(torch.from_numpy(dataset).float())
     if len(dataset.tensors[0].shape) == 4:  # old 4D format
@@ -467,10 +429,6 @@
     device = torch.device('cuda:%d' % gpu)
     if 'VAE' in network:
         network_cls = getattr(vae, network)
-        search_obj = re.search(r'nh(\d+)_nrh(\d+)_ne(\d+).*', model_name)
-        num_hiddens = int(search_obj.group(1))
-        num_residual_hiddens = int(search_obj.group(2))
-        num_embeddings = int(search_obj.group(3))
         model = network_cls(num_inputs=2,
                             num_hiddens=num_hiddens,
                             num_residual_hiddens=num_residual_hiddens,
@@ -479,7 +437,6 @@
                             gpu=True)
 
         model = model.to(device)
-        # summary(model, (n_channels, x_size, y_size))
         try:
             if not model_path is None:
                 model.load_state_dict(torch.load(model_path))
@@ -541,7 +498,6 @@
         model = network_cls(arch=network)
         model = model.to(device)
         # print(model)
-        # summary(model, input_size=[(n_channels, x_size, y_size), (1,)], batch_size=1)
         model.load_state_dict(torch.load(model_path))
         model.eval()
         # tri_val_set = TripletDataset(val_labels, lambda index: val_set[index], n_pos_samples)
@@ -557,102 +513,5 @@
     else:
         raise ValueError('Network {} is not available'.format(network))
 
-    # network_cls = import_object(NETWORK_MODULE, network)
-
-
-=======
-    assert len(set(site[:2] for site in sites)) == 1, \
-        "Sites should be from a single well/condition"
-    well = sites[0][:2]
-
-    print(f"\tloading file paths {os.path.join(raw_folder, '%s_file_paths.pkl' % well)}")
-    fs = pickle.load(open(os.path.join(raw_folder, '%s_file_paths.pkl' % well), 'rb'))
-
-    # dataset = torch.load(os.path.join(summary_folder, '%s_static_patches.pt' % well))
-    # dataset = vae_preprocess(dataset,
-    #                          use_channels=channels,
-    #                          preprocess_setting=preprocess_setting,
-    #                          clamp=input_clamp)
-    #
-    print(f"\tloading static patches {os.path.join(raw_folder, '%s_static_patches.pkl' % well)}")
-    dataset = pickle.load(open(os.path.join(raw_folder, '%s_static_patches.pkl' % well), 'rb'))
-    dataset = zscore(dataset, channel_mean=channel_mean, channel_std=channel_std)
-    dataset = TensorDataset(torch.from_numpy(dataset).float())
-
-    # old method to search for vae hyperparams.  We will use config values instead
-    # search_obj = re.search(r'nh(\d+)_nrh(\d+)_ne(\d+).*', model_name)
-    # num_hiddens = int(search_obj.group(1))
-    # num_residual_hiddens = int(search_obj.group(2))
-    # num_embeddings = int(search_obj.group(3))
-    # commitment_cost = float(search_obj.group(4))
-
-    # NETWORK_MODULE can be changed to a common model directory in the future
-    network_cls = import_object(NETWORK_MODULE, network)
-
-    model = network_cls(num_inputs=2,
-                        num_hiddens=num_hiddens,
-                        num_residual_hiddens=num_residual_hiddens,
-                        num_residual_layers=2,
-                        num_embeddings=num_embeddings,
-                        gpu=True)
-    model = model.cuda()
-    try:
-        if not model_path is None:
-            model.load_state_dict(torch.load(model_path))
-        else:
-            model.load_state_dict(torch.load('HiddenStateExtractor/save_0005_bkp4.pt'))
-    except Exception as ex:
-        print(ex)
-        raise ValueError("Error in loading model weights for VQ-VAE")
-
-    _, n_channels, n_z, x_size, y_size = dataset.tensors[0].shape
-    z_bs = {}
-    z_as = {}
-    for i in range(len(dataset)):
-        sample = dataset[i:(i+1)][0]
-        sample = sample.reshape([-1, n_channels, x_size, y_size]).cuda()
-        z_b = model.enc(sample)
-        z_a, _, _ = model.vq(z_b)
-        f_n = fs[i]
-        z_bs[f_n] = z_b.cpu().data.numpy()
-        z_as[f_n] = z_a.cpu().data.numpy()
-
-    dats = np.stack([z_bs[f] for f in fs], 0).reshape((len(dataset), -1))
-    print(f"\tsaving {os.path.join(output_dir, '%s_latent_space.pkl' % well)}")
-    with open(os.path.join(output_dir, '%s_latent_space.pkl' % well), 'wb') as f:
-        pickle.dump(dats, f, protocol=4)
-    
-    dats = np.stack([z_as[f] for f in fs], 0).reshape((len(dataset), -1))
-    print(f"\tsaving {os.path.join(output_dir, '%s_latent_space_after.pkl' % well)}")
-    with open(os.path.join(output_dir, '%s_latent_space_after.pkl' % well), 'wb') as f:
-        pickle.dump(dats, f, protocol=4)
-
-    if save_output:
-        np.random.seed(0)
-        random_inds = np.random.randint(0, len(dataset), (10,))
-        for i in random_inds:
-            sample = dataset[i:(i + 1)][0].cuda()
-            # output = model(sample)[0]
-            # model still uses channels last?
-            # output = model(torch.transpose(sample[0], 0, 1))[0]
-            output = model(sample.reshape([-1, n_channels, x_size, y_size]))[0]
-            im_phase = im_adjust(sample[0, 0].cpu().data.numpy())
-            im_phase_recon = im_adjust(output[0, 0].cpu().data.numpy())
-            im_retard = im_adjust(sample[0, 1].cpu().data.numpy())
-            im_retard_recon = im_adjust(output[0, 1].cpu().data.numpy())
-            n_rows = 2
-            n_cols = 2
-            fig, ax = plt.subplots(n_rows, n_cols, squeeze=False)
-            ax = ax.flatten()
-            fig.set_size_inches((15, 5 * n_rows))
-            axis_count = 0
-            for im, name in zip([im_phase, im_phase_recon, im_retard, im_retard_recon],
-                                ['phase', 'phase_recon', 'im_retard', 'retard_recon']):
-                ax[axis_count].imshow(np.squeeze(im), cmap='gray')
-                ax[axis_count].axis('off')
-                ax[axis_count].set_title(name, fontsize=12)
-                axis_count += 1
-            fig.savefig(os.path.join(output_dir, 'recon_%d.jpg' % i),
-                        dpi=300, bbox_inches='tight')
-            plt.close(fig)
->>>>>>> 347b1e6f
+
+
