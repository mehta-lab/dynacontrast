import os
os.environ['KERAS_BACKEND'] = 'tensorflow'
import pickle
import torch
import numpy as np
import pandas as pd
import matplotlib.pyplot as plt
import importlib
import inspect
from configs.config_reader import YamlReader
from torch.utils.data import TensorDataset, DataLoader
from tqdm import tqdm
from SingleCellPatch.extract_patches import process_site_extract_patches
from SingleCellPatch.patch_utils import im_adjust
from SingleCellPatch.generate_trajectories import process_site_build_trajectory, process_well_generate_trajectory_relations

from pipeline.train_utils import zscore, zscore_patch, ImageDataset
import HiddenStateExtractor.vae as vae
import HiddenStateExtractor.resnet as resnet
from HiddenStateExtractor.vq_vae_supp import assemble_patches, prepare_dataset_v2, vae_preprocess

NETWORK_MODULE = 'run_training'

def extract_patches(raw_folder: str,
                    supp_folder: str,
                    # channels: list,
                    sites: list,
                    config: YamlReader,
                    **kwargs):
    """ Helper function for patch extraction

    Wrapper method `process_site_extract_patches` will be called, which
    extracts individual cells from static frames for each site.

    Results will be saved in the supplementary data folder, including:
        "stacks_*.pkl": single cell patches for each time slice

    Args:
        raw_folder (str): folder for raw data, segmentation and
            summarized results
        supp_folder (str): folder for supplementary data
        sites (list of str): list of site names
        config (YamlReader): config file supplied at CLI
    """
    channels = config.patch.channels

    assert len(channels) > 0, "At least one channel must be specified"

    window_size = config.patch.window_size
    save_fig = config.patch.save_fig
    reload = config.patch.reload
    skip_boundary = config.patch.skip_boundary

    for site in sites:
        site_path = os.path.join(raw_folder + '/' + site + '.npy')
        site_segmentation_path = os.path.join(raw_folder, '%s_NNProbabilities.npy' % site)
        site_supp_files_folder = os.path.join(supp_folder, '%s-supps' % site[:2], '%s' % site)
        if not os.path.exists(site_path):
            print("Site data not found %s" % site_path, flush=True)
        if not os.path.exists(site_segmentation_path):
            print("Site data not found %s" % site_segmentation_path, flush=True)
        if not os.path.exists(site_supp_files_folder):
            print("Site supp folder not found %s" % site_supp_files_folder, flush=True)
        else:
            print("Building patches %s" % site_path, flush=True)

            process_site_extract_patches(site_path, 
                                         site_segmentation_path, 
                                         site_supp_files_folder,
                                         window_size=window_size,
                                         channels=channels,
                                         save_fig=save_fig,
                                         reload=reload,
                                         skip_boundary=skip_boundary,
                                         **kwargs)
    return


def build_trajectories(summary_folder: str,
                       supp_folder: str,
                       # channels: list,
                       sites: list,
                       config: YamlReader,
                       **kwargs):
    """ Helper function for trajectory building

    Wrapper method `process_site_build_trajectory` will be called, which 
    connects and generates trajectories from individual cell identifications.

    Results will be saved in the supplementary data folder, including:
        "cell_traj.pkl": list of trajectories and list of trajectory positions
            trajectories are dict of t_point: cell ID
            trajectory positions are dict of t_point: cell center position

    Args:
        summary_folder (str): folder for raw data, segmentation and
            summarized results
        supp_folder (str): folder for supplementary data
        channels (list of int): indices of channels used for segmentation
            (not used)
        model_path (str, optional): path to model weight (not used)
        sites (list of str): list of site names

    """

    for site in sites:
        site_path = os.path.join(summary_folder + '/' + site + '.npy')
        site_supp_files_folder = os.path.join(supp_folder, '%s-supps' % site[:2], '%s' % site)
        if not os.path.exists(site_path) or not os.path.exists(site_supp_files_folder):
            print("Site data not found %s" % site_path, flush=True)
        else:
            print("Building trajectories %s" % site_path, flush=True)
            process_site_build_trajectory(site_supp_files_folder, min_len=config.patch.min_length)
    return


def assemble_VAE(raw_folder: str,
                 supp_folder: str,
                 sites: list,
                 config: YamlReader,
                 **kwargs):
    """ Wrapper method for prepare dataset for VAE encoding

    This function loads data from multiple sites, adjusts intensities to correct
    for batch effect, and assembles into dataset for model prediction

    Resulting dataset will be saved in the summary folder, including:
        "*_file_paths.pkl": list of cell identification strings
        "*_static_patches.pt": all static patches from a given well
        "*_adjusted_static_patches.pt": all static patches from a given well 
            after adjusting phase/retardance intensities (avoid batch effect)

    Args:
        raw_folder (str): folder for raw data, segmentation and
            summarized results
        supp_folder (str): folder for supplementary data
        sites (list of str): list of site names
        config (YamlReader): config file supplied at CLI

    """

    channels = config.latent_encoding.channels
    patch_type = config.latent_encoding.patch_type

    assert len(channels) > 0, "At least one channel must be specified"

    # sites should be from a single condition (C5, C4, B-wells, etc..)
    assert len(set(site[:2] for site in sites)) == 1, \
        "Sites should be from a single well/condition"
    well = sites[0][:2]

    # Prepare dataset for VAE

    df_meta = pd.DataFrame()
    traj_id_offsets = {'time trajectory ID': 0, 'slice trajectory ID': 0}
    for site in sites:
        supp_files_folder = os.path.join(supp_folder, '%s-supps' % site[:2], '%s' % site)
        meta_path = os.path.join(supp_files_folder, 'patch_meta.csv')
        df_meta_site = pd.read_csv(meta_path, index_col=0, converters={
            'cell position': lambda x: np.fromstring(x.strip("[]"), sep=' ', dtype=np.int32)})
        # offset trajectory ids to make it unique
        for col in df_meta_site.columns:
            if col in traj_id_offsets:
                df_meta_site[col] += traj_id_offsets[col]
                traj_id_offsets[col] = df_meta_site[col].max() + 1
        df_meta = df_meta.append(df_meta_site, ignore_index=True)
    df_meta.reset_index(drop=True, inplace=True)
    meta_path = os.path.join(supp_folder, '%s-supps' % well, 'patch_meta.csv')
    df_meta.to_csv(meta_path, sep=',')
    dataset = assemble_patches(df_meta, supp_folder, channels=channels, key=patch_type)
    assert len(dataset) == len(df_meta), 'Number of patches and rows in metadata are not consistent.'
    print(f"\tsaving {os.path.join(raw_folder, '%s_static_patches.pkl' % well)}")
    with open(os.path.join(raw_folder, '%s_static_patches.pkl' % well), 'wb') as f:
        pickle.dump(dataset, f, protocol=4)
    relations, labels = process_well_generate_trajectory_relations(df_meta, track_dim='slice')
    print('len(labels):', len(labels))
    print('len(dataset):', len(dataset))
    with open(os.path.join(raw_folder, "%s_static_patches_relations.pkl" % well), 'wb') as f:
        pickle.dump(relations, f)
    with open(os.path.join(raw_folder, "%s_static_patches_labels.pkl" % well), 'wb') as f:
        pickle.dump(labels, f)
    return


def combine_dataset(input_dataset_names, output_dataset_name, save_mask=True):
    """ Combine multiple datasets

    Args:
        input_dataset_names (list): list of input datasets
            named as $DIRECTORY/$DATASETNAME, this method reads files below:
                $DIRECTORY/$DATASETNAME_file_paths.pkl
                $DIRECTORY/$DATASETNAME_static_patches.pkl
                $DIRECTORY/$DATASETNAME_static_patches_relations.pkl
                $DIRECTORY/$DATASETNAME_static_patches_mask.pkl (if `save_mask`)
        output_dataset_name (str): path to the output save
            the combined dataset will be saved to the specified path with
            corresponding suffix
        save_mask (bool, optional): if to read & save dataset mask

    """

    separate_fs = []
    separate_dataset = []
    separate_dataset_mask = []
    separate_relations = []

    for n in input_dataset_names:
        assert os.path.exists(n + '_file_paths.pkl')
        assert os.path.exists(n + '_static_patches.pkl')
        assert os.path.exists(n + '_static_patches_relations.pkl')
        separate_fs.append(pickle.load(open(n + '_file_paths.pkl', 'rb')))
        separate_dataset.append(pickle.load(open(n + '_static_patches.pkl', 'rb')))
        separate_relations.append(pickle.load(open(n + '_static_patches_relations.pkl', 'rb')))
        if save_mask:
            assert os.path.exists(n + '_static_patches_mask.pkl')
            separate_dataset_mask.append(pickle.load(open(n + '_static_patches_mask.pkl', 'rb')))
        else:
            separate_dataset_mask.append([None] * len(separate_fs[-1]))

    all_fs = sorted(sum(separate_fs, []))
    assert len(all_fs) == len(set(all_fs)), "Found patches with identical name"
    with open(output_dataset_name + '_file_paths.pkl', 'wb') as f:
        pickle.dump(all_fs, f)

    separate_name_to_idx = {}
    for i, dataset_f in enumerate(separate_fs):
        for j, n in enumerate(dataset_f):
            separate_name_to_idx[n] = (i, j)

    combined_name_to_idx = {}
    for i, n in enumerate(all_fs):
        combined_name_to_idx[n] = i

    all_dataset = []
    all_dataset_mask = []
    for n in all_fs:
        i, j = separate_name_to_idx[n]
        all_dataset.append(separate_dataset[i][j])
        all_dataset_mask.append(separate_dataset_mask[i][j])

    all_dataset = np.stack(all_dataset, 0)
    with open(output_dataset_name + '_static_patches.pkl', 'wb') as f:
        pickle.dump(all_dataset, f, protocol=4)

    if save_mask:
        all_dataset_mask = np.stack(all_dataset_mask, 0)
        with open(output_dataset_name + '_static_patches_mask.pkl', 'wb') as f:
            pickle.dump(all_dataset_mask, f, protocol=4)

    all_relations = {}
    for fs, relation in zip(separate_fs, separate_relations):
        for k in relation:
            name1 = fs[k[0]]
            name2 = fs[k[1]]
            all_relations[(combined_name_to_idx[name1],
                           combined_name_to_idx[name2])] = relation[k]

    with open(output_dataset_name + '_static_patches_relations.pkl', 'wb') as f:
        pickle.dump(all_relations, f)

    return


def trajectory_matching(summary_folder: str,
                        supp_folder: str,
                        # channels: list,
                        # model_path: str,
                        sites: list,
                        config_: YamlReader,
                        **kwargs):
    """ Helper function for assembling frame IDs to trajectories

    This function loads saved static frame identifiers ("*_file_paths.pkl") and
    cell trajectories ("cell_traj.pkl" in supplementary data folder) and assembles
    list of frame IDs for each trajectory

    Results will be saved in the summary folder, including:
        "*_trajectories.pkl": list of frame IDs

    Args:
        summary_folder (str): folder for raw data, segmentation and
            summarized results
        supp_folder (str): folder for supplementary data
        channels (list of int): indices of channels used for segmentation
            (not used)
        model_path (str, optional): path to model weight (not used)
        sites (list of str): list of site names

    """

    assert len(set(site[:2] for site in sites)) == 1, \
        "Sites should be from a single well/condition"
    well = sites[0][:2]

    print(f"\tloading file_paths {os.path.join(summary_folder, '%s_file_paths.pkl' % well)}")
    fs = pickle.load(open(os.path.join(summary_folder, '%s_file_paths.pkl' % well), 'rb'))

    def patch_name_to_tuple(f):
        f = [seg for seg in f.split('/') if len(seg) > 0]
        site_name = f[-2]
        assert site_name in sites
        t_point = int(f[-1].split('_')[0])
        cell_id = int(f[-1].split('_')[1].split('.')[0])
        return (site_name, t_point, cell_id)
    patch_id_mapping = {patch_name_to_tuple(f): i for i, f in enumerate(fs)}

    site_trajs = {}
    for site in sites:
        site_supp_files_folder = os.path.join(supp_folder, '%s-supps' % well, '%s' % site)
        print(f"\tloading cell_traj {os.path.join(site_supp_files_folder, 'cell_traj.pkl')}")
        trajs = pickle.load(open(os.path.join(site_supp_files_folder, 'cell_traj.pkl'), 'rb'))
        for i, t in enumerate(trajs[0]):
            name = site + '/' + str(i)
            traj = []
            for t_point in sorted(t.keys()):
                frame_id = patch_id_mapping[(site, t_point, t[t_point])]
                if not frame_id is None:
                    traj.append(frame_id)
            if len(traj) > 0.95 * len(t):
                site_trajs[name] = traj

    with open(os.path.join(summary_folder, '%s_trajectories.pkl' % well), 'wb') as f:
        print(f"\twriting trajectories {os.path.join(summary_folder, '%s_trajectories.pkl' % well)}")
        pickle.dump(site_trajs, f)
    return

def import_object(module_name, obj_name, obj_type='class'):
    """Imports a class or function dynamically

    :param str module_name: modules such as input, utils, train etc
    :param str obj_name: Object to find
    :param str obj_type: Object type (class or function)
    """

    # full_module_name = ".".join(('dynamorph', module_name))
    full_module_name = module_name
    try:
        module = importlib.import_module(full_module_name)
        obj = getattr(module, obj_name)
        if obj_type == 'class':
            assert inspect.isclass(obj),\
                "Expected {} to be class".format(obj_name)
        elif obj_type == 'function':
            assert inspect.isfunction(obj),\
                "Expected {} to be function".format(obj_name)
        return obj
    except ImportError:
        raise

def process_VAE(raw_folder: str,
                supp_folder: str,
                sites: list,
                config_: YamlReader,
                gpu: int=0,
                **kwargs):
    """ Wrapper method for VAE encoding

    This function loads prepared dataset and applies trained VAE to encode 
    static patches for each well. 

    Model weight path should be provided, if not a default path will be used:
        VQ-VAE: 'HiddenStateExtractor/save_0005_bkp4.pt'

    Resulting latent vectors will be saved in the summary folder, including:
        "*_latent_space.pkl": array of latent vectors (before quantization)
            of individual static cells
        "*_latent_space_after.pkl": array of latent vectors (after quantization)

    Args:
        raw_folder (str): folder for raw data, segmentation and
            summarized results
        supp_folder (str): folder for supplementary data
        sites (list): list of FOVs to process
        config_ (YamlReader): Reads fields from the "INFERENCE" category

    """
    #TODO: add pooling datasets features and remove hardcoded normalization constants
    # ideally normalization parameters should be determined from pooled training data,
    # For inference same normalization parameters can be used or determined from the inference data,
    # depending on if the inference data has the same distribution as training data

<<<<<<< HEAD
    model_dir = config_.inference.weights
    # weights_dir = config_.files.weights_dir
    channels = config_.inference.channels
    num_hiddens = config_.training.num_hiddens
    num_residual_hiddens = config_.training.num_residual_hiddens
    num_embeddings = config_.training.num_embeddings
    commitment_cost = config_.training.commitment_cost
    network = config_.inference.network
    network_width = config_.inference.network_width
    save_output = config_.inference.save_output
    batch_size = config_.inference.batch_size
    num_workers = config_.inference.num_workers
    normalization = config_.inference.normalization

    assert len(channels) > 0, "At least one channel must be specified"

    #TODO: add model_name to the config. Set the default to be the same as model folder name
    model_name = os.path.basename(model_dir)
    # output_dir = os.path.join(raw_folder, model_name)
    output_dir = os.path.join(raw_folder, model_name + '_no_projhd')
=======
    model_path = config_.latent_encoding.weights
    channels = config_.latent_encoding.channels

    num_hiddens = config_.latent_encoding.num_hiddens
    num_residual_hiddens = config_.latent_encoding.num_residual_hiddens
    num_embeddings = config_.latent_encoding.num_embeddings
    commitment_cost = config_.latent_encoding.commitment_cost

    network = config_.latent_encoding.network
    weights_dir = config_.latent_encoding.weights
    save_output = config_.latent_encoding.save_output

    assert len(channels) > 0, "At least one channel must be specified"

    # these sites should be from a single condition (C5, C4, B-wells, etc..)

    model_path = os.path.join(weights_dir, 'model.pt')
    model_name = os.path.basename(weights_dir)
    output_dir = os.path.join(raw_folder, model_name)
>>>>>>> f9baeaac
    os.makedirs(output_dir, exist_ok=True)
    # output_dir = raw_folder

    #### cardiomyocyte data###
    # channel_mean = [0.49998672, 0.007081]
    # channel_std = [0.00074311, 0.00906428]

    ### microglia data####
    # channel_mean = [0.4, 0, 0.5]
    # channel_std = [0.05, 0.05, 0.05]

    ### estimate mean and std from the data ###
    channel_mean = config_.latent_encoding.channel_mean
    channel_std = config_.latent_encoding.channel_std

    assert len(set(site[:2] for site in sites)) == 1, \
        "Sites should be from a single well/condition"
    well = sites[0][:2]

    print(f"\tloading static patches {os.path.join(raw_folder, '%s_static_patches.pkl' % well)}")
    dataset = pickle.load(open(os.path.join(raw_folder, '%s_static_patches.pkl' % well), 'rb'))
    dataset = dataset[:, channels, ...]
    if normalization == 'dataset':
        dataset = zscore(np.squeeze(dataset), channel_mean=channel_mean, channel_std=channel_std).astype(np.float32)
        print('channel_mean:', channel_mean)
    elif normalization == 'patch':
        dataset = zscore_patch(np.squeeze(dataset)).astype(np.float32)
    else:
        raise ValueError('Parameter "normalization" must be "dataset" or "patch"')
    # dataset = zscore(np.squeeze(dataset), channel_mean=channel_mean, channel_std=channel_std)
    # dataset = zscore_patch(np.squeeze(dataset))
    dataset = TensorDataset(torch.from_numpy(dataset).float())
    assert len(dataset.tensors[0].shape) == 4, "dataset tensor dimension can only be 4, not {}".format(len(dataset.tensors[0].shape))
    _, n_channels, x_size, y_size = dataset.tensors[0].shape
    device = torch.device('cuda:%d' % gpu)
    print('Encoding images using gpu {}...'.format(gpu))
    if 'VAE' in network:
        network_cls = getattr(vae, network)
        model = network_cls(num_inputs=2,
                            num_hiddens=num_hiddens,
                            num_residual_hiddens=num_residual_hiddens,
                            num_residual_layers=2,
                            num_embeddings=num_embeddings,
                            gpu=True)

        model = model.to(device)
        model.load_state_dict(torch.load(os.path.join(model_dir, 'model.pt')))

        z_bs = []
        z_as = []
        for i in range(len(dataset)):
            sample = dataset[i:(i + 1)][0]
            sample = sample.reshape([-1, n_channels, x_size, y_size]).to(device)
            z_b = model.enc(sample)
            z_a, _, _ = model.vq(z_b)
            z_bs[i] = z_b.cpu().data.numpy()
            z_as[i] = z_a.cpu().data.numpy()

        dats = np.stack(z_bs, 0).reshape((len(dataset), -1))
        print(f"\tsaving {os.path.join(output_dir, '%s_latent_space.pkl' % well)}")
        with open(os.path.join(output_dir, '%s_latent_space.pkl' % well), 'wb') as f:
            pickle.dump(dats, f, protocol=4)

        dats = np.stack(z_as, 0).reshape((len(dataset), -1))
        print(f"\tsaving {os.path.join(output_dir, '%s_latent_space_after.pkl' % well)}")
        with open(os.path.join(output_dir, '%s_latent_space_after.pkl' % well), 'wb') as f:
            pickle.dump(dats, f, protocol=4)

        if save_output:
            np.random.seed(0)
            random_inds = np.random.randint(0, len(dataset), (20,))
            for i in random_inds:
                sample = dataset[i:(i + 1)][0].to(device)
                sample = sample.reshape([-1, n_channels, x_size, y_size]).to(device)
                output = model(sample)[0]
                im_phase = im_adjust(sample[0, 0].cpu().data.numpy())
                im_phase_recon = im_adjust(output[0, 0].cpu().data.numpy())
                im_retard = im_adjust(sample[0, 1].cpu().data.numpy())
                im_retard_recon = im_adjust(output[0, 1].cpu().data.numpy())
                n_rows = 2
                n_cols = 2
                fig, ax = plt.subplots(n_rows, n_cols, squeeze=False)
                ax = ax.flatten()
                fig.set_size_inches((15, 5 * n_rows))
                axis_count = 0
                for im, name in zip([im_phase, im_phase_recon, im_retard, im_retard_recon],
                                    ['phase', 'phase_recon', 'im_retard', 'retard_recon']):
                    ax[axis_count].imshow(np.squeeze(im), cmap='gray')
                    ax[axis_count].axis('off')
                    ax[axis_count].set_title(name, fontsize=12)
                    axis_count += 1
                fig.savefig(os.path.join(output_dir, 'recon_%d.jpg' % i),
                            dpi=300, bbox_inches='tight')
                plt.close(fig)
    elif 'ResNet' in network:
        network_cls = getattr(resnet, 'EncodeProject')
        model = network_cls(arch=network, num_inputs=len(channels), width=network_width)
        model = model.to(device)
        # print(model)
        model.load_state_dict(torch.load(os.path.join(model_dir, 'model.pt'), map_location=device))
        model.eval()
        data_loader = DataLoader(dataset=dataset,
                                  batch_size=batch_size,
                                  shuffle=False,
                                  num_workers=num_workers,
                                  pin_memory=False,
                                  )
        h_s = []
        with tqdm(data_loader, desc='inference batch') as batch_pbar:
            for b_idx, batch in enumerate(batch_pbar):
                data, = batch
                data = data.to(device)
                code = model.encode(data, out='h').cpu().data.numpy().squeeze()
                # print(code.shape)
                h_s.append(code)
        dats = np.concatenate(h_s, axis=0)
        print(f"\tsaving {os.path.join(output_dir, '%s_latent_space.pkl' % well)}")
        with open(os.path.join(output_dir, '%s_latent_space.pkl' % well), 'wb') as f:
            pickle.dump(dats, f, protocol=4)
    else:
        raise ValueError('Network {} is not available'.format(network))



<|MERGE_RESOLUTION|>--- conflicted
+++ resolved
@@ -118,6 +118,7 @@
                  supp_folder: str,
                  sites: list,
                  config: YamlReader,
+                 patch_type: str='masked_mat',
                  **kwargs):
     """ Wrapper method for prepare dataset for VAE encoding
 
@@ -139,8 +140,7 @@
 
     """
 
-    channels = config.latent_encoding.channels
-    patch_type = config.latent_encoding.patch_type
+    channels = config.inference.channels
 
     assert len(channels) > 0, "At least one channel must be specified"
 
@@ -379,7 +379,6 @@
     # For inference same normalization parameters can be used or determined from the inference data,
     # depending on if the inference data has the same distribution as training data
 
-<<<<<<< HEAD
     model_dir = config_.inference.weights
     # weights_dir = config_.files.weights_dir
     channels = config_.inference.channels
@@ -396,33 +395,10 @@
 
     assert len(channels) > 0, "At least one channel must be specified"
 
-    #TODO: add model_name to the config. Set the default to be the same as model folder name
     model_name = os.path.basename(model_dir)
     # output_dir = os.path.join(raw_folder, model_name)
     output_dir = os.path.join(raw_folder, model_name + '_no_projhd')
-=======
-    model_path = config_.latent_encoding.weights
-    channels = config_.latent_encoding.channels
-
-    num_hiddens = config_.latent_encoding.num_hiddens
-    num_residual_hiddens = config_.latent_encoding.num_residual_hiddens
-    num_embeddings = config_.latent_encoding.num_embeddings
-    commitment_cost = config_.latent_encoding.commitment_cost
-
-    network = config_.latent_encoding.network
-    weights_dir = config_.latent_encoding.weights
-    save_output = config_.latent_encoding.save_output
-
-    assert len(channels) > 0, "At least one channel must be specified"
-
-    # these sites should be from a single condition (C5, C4, B-wells, etc..)
-
-    model_path = os.path.join(weights_dir, 'model.pt')
-    model_name = os.path.basename(weights_dir)
-    output_dir = os.path.join(raw_folder, model_name)
->>>>>>> f9baeaac
     os.makedirs(output_dir, exist_ok=True)
-    # output_dir = raw_folder
 
     #### cardiomyocyte data###
     # channel_mean = [0.49998672, 0.007081]
@@ -433,13 +409,11 @@
     # channel_std = [0.05, 0.05, 0.05]
 
     ### estimate mean and std from the data ###
-    channel_mean = config_.latent_encoding.channel_mean
-    channel_std = config_.latent_encoding.channel_std
-
-    assert len(set(site[:2] for site in sites)) == 1, \
-        "Sites should be from a single well/condition"
+    channel_mean = config_.inference.channel_mean
+    channel_std = config_.inference.channel_std
+    # channel_mean = None
+    # channel_std = None
     well = sites[0][:2]
-
     print(f"\tloading static patches {os.path.join(raw_folder, '%s_static_patches.pkl' % well)}")
     dataset = pickle.load(open(os.path.join(raw_folder, '%s_static_patches.pkl' % well), 'rb'))
     dataset = dataset[:, channels, ...]
